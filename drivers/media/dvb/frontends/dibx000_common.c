#include <linux/i2c.h>

#include "dibx000_common.h"

static int debug;
module_param(debug, int, 0644);
MODULE_PARM_DESC(debug, "turn on debugging (default: 0)");

#define dprintk(args...) do { if (debug) { printk(KERN_DEBUG "DiBX000: "); printk(args); printk("\n"); } } while (0)

static int dibx000_write_word(struct dibx000_i2c_master *mst, u16 reg, u16 val)
{
<<<<<<< HEAD
	u8 b[4] = {
		(reg >> 8) & 0xff, reg & 0xff,
		(val >> 8) & 0xff, val & 0xff,
	};
	struct i2c_msg msg = {
		.addr = mst->i2c_addr,.flags = 0,.buf = b,.len = 4
	};

	return i2c_transfer(mst->i2c_adap, &msg, 1) != 1 ? -EREMOTEIO : 0;
=======
	mst->i2c_write_buffer[0] = (reg >> 8) & 0xff;
	mst->i2c_write_buffer[1] = reg & 0xff;
	mst->i2c_write_buffer[2] = (val >> 8) & 0xff;
	mst->i2c_write_buffer[3] = val & 0xff;

	memset(mst->msg, 0, sizeof(struct i2c_msg));
	mst->msg[0].addr = mst->i2c_addr;
	mst->msg[0].flags = 0;
	mst->msg[0].buf = mst->i2c_write_buffer;
	mst->msg[0].len = 4;

	return i2c_transfer(mst->i2c_adap, mst->msg, 1) != 1 ? -EREMOTEIO : 0;
>>>>>>> d762f438
}

static u16 dibx000_read_word(struct dibx000_i2c_master *mst, u16 reg)
{
<<<<<<< HEAD
	u8 wb[2] = { reg >> 8, reg & 0xff };
	u8 rb[2];
	struct i2c_msg msg[2] = {
		{.addr = mst->i2c_addr, .flags = 0, .buf = wb, .len = 2},
		{.addr = mst->i2c_addr, .flags = I2C_M_RD, .buf = rb, .len = 2},
	};

	if (i2c_transfer(mst->i2c_adap, msg, 2) != 2)
		dprintk("i2c read error on %d", reg);

	return (rb[0] << 8) | rb[1];
=======
	mst->i2c_write_buffer[0] = reg >> 8;
	mst->i2c_write_buffer[1] = reg & 0xff;

	memset(mst->msg, 0, 2 * sizeof(struct i2c_msg));
	mst->msg[0].addr = mst->i2c_addr;
	mst->msg[0].flags = 0;
	mst->msg[0].buf = mst->i2c_write_buffer;
	mst->msg[0].len = 2;
	mst->msg[1].addr = mst->i2c_addr;
	mst->msg[1].flags = I2C_M_RD;
	mst->msg[1].buf = mst->i2c_read_buffer;
	mst->msg[1].len = 2;

	if (i2c_transfer(mst->i2c_adap, mst->msg, 2) != 2)
		dprintk("i2c read error on %d", reg);

	return (mst->i2c_read_buffer[0] << 8) | mst->i2c_read_buffer[1];
>>>>>>> d762f438
}

static int dibx000_is_i2c_done(struct dibx000_i2c_master *mst)
{
	int i = 100;
	u16 status;

	while (((status = dibx000_read_word(mst, mst->base_reg + 2)) & 0x0100) == 0 && --i > 0)
		;

	/* i2c timed out */
	if (i == 0)
		return -EREMOTEIO;

	/* no acknowledge */
	if ((status & 0x0080) == 0)
		return -EREMOTEIO;

	return 0;
}

static int dibx000_master_i2c_write(struct dibx000_i2c_master *mst, struct i2c_msg *msg, u8 stop)
{
	u16 data;
	u16 da;
	u16 i;
	u16 txlen = msg->len, len;
	const u8 *b = msg->buf;

	while (txlen) {
		dibx000_read_word(mst, mst->base_reg + 2);

		len = txlen > 8 ? 8 : txlen;
		for (i = 0; i < len; i += 2) {
			data = *b++ << 8;
			if (i+1 < len)
				data |= *b++;
			dibx000_write_word(mst, mst->base_reg, data);
		}
		da = (((u8) (msg->addr))  << 9) |
			(1           << 8) |
			(1           << 7) |
			(0           << 6) |
			(0           << 5) |
			((len & 0x7) << 2) |
			(0           << 1) |
			(0           << 0);

		if (txlen == msg->len)
			da |= 1 << 5; /* start */

		if (txlen-len == 0 && stop)
			da |= 1 << 6; /* stop */

		dibx000_write_word(mst, mst->base_reg+1, da);

		if (dibx000_is_i2c_done(mst) != 0)
			return -EREMOTEIO;
		txlen -= len;
	}

	return 0;
}

static int dibx000_master_i2c_read(struct dibx000_i2c_master *mst, struct i2c_msg *msg)
{
	u16 da;
	u8 *b = msg->buf;
	u16 rxlen = msg->len, len;

	while (rxlen) {
		len = rxlen > 8 ? 8 : rxlen;
		da = (((u8) (msg->addr)) << 9) |
			(1           << 8) |
			(1           << 7) |
			(0           << 6) |
			(0           << 5) |
			((len & 0x7) << 2) |
			(1           << 1) |
			(0           << 0);

		if (rxlen == msg->len)
			da |= 1 << 5; /* start */

		if (rxlen-len == 0)
			da |= 1 << 6; /* stop */
		dibx000_write_word(mst, mst->base_reg+1, da);

		if (dibx000_is_i2c_done(mst) != 0)
			return -EREMOTEIO;

		rxlen -= len;

		while (len) {
			da = dibx000_read_word(mst, mst->base_reg);
			*b++ = (da >> 8) & 0xff;
			len--;
			if (len >= 1) {
				*b++ =  da   & 0xff;
				len--;
			}
		}
	}

	return 0;
}

int dibx000_i2c_set_speed(struct i2c_adapter *i2c_adap, u16 speed)
{
	struct dibx000_i2c_master *mst = i2c_get_adapdata(i2c_adap);

	if (mst->device_rev < DIB7000MC && speed < 235)
		speed = 235;
	return dibx000_write_word(mst, mst->base_reg + 3, (u16)(60000 / speed));

}
EXPORT_SYMBOL(dibx000_i2c_set_speed);

static u32 dibx000_i2c_func(struct i2c_adapter *adapter)
{
	return I2C_FUNC_I2C;
}

static int dibx000_i2c_select_interface(struct dibx000_i2c_master *mst,
					enum dibx000_i2c_interface intf)
{
	if (mst->device_rev > DIB3000MC && mst->selected_interface != intf) {
		dprintk("selecting interface: %d", intf);
		mst->selected_interface = intf;
		return dibx000_write_word(mst, mst->base_reg + 4, intf);
	}
	return 0;
}

static int dibx000_i2c_master_xfer_gpio12(struct i2c_adapter *i2c_adap, struct i2c_msg msg[], int num)
{
	struct dibx000_i2c_master *mst = i2c_get_adapdata(i2c_adap);
	int msg_index;
	int ret = 0;

	dibx000_i2c_select_interface(mst, DIBX000_I2C_INTERFACE_GPIO_1_2);
	for (msg_index = 0; msg_index < num; msg_index++) {
		if (msg[msg_index].flags & I2C_M_RD) {
			ret = dibx000_master_i2c_read(mst, &msg[msg_index]);
			if (ret != 0)
				return 0;
		} else {
			ret = dibx000_master_i2c_write(mst, &msg[msg_index], 1);
			if (ret != 0)
				return 0;
		}
	}

	return num;
}

static int dibx000_i2c_master_xfer_gpio34(struct i2c_adapter *i2c_adap, struct i2c_msg msg[], int num)
{
	struct dibx000_i2c_master *mst = i2c_get_adapdata(i2c_adap);
	int msg_index;
	int ret = 0;

	dibx000_i2c_select_interface(mst, DIBX000_I2C_INTERFACE_GPIO_3_4);
	for (msg_index = 0; msg_index < num; msg_index++) {
		if (msg[msg_index].flags & I2C_M_RD) {
			ret = dibx000_master_i2c_read(mst, &msg[msg_index]);
			if (ret != 0)
				return 0;
		} else {
			ret = dibx000_master_i2c_write(mst, &msg[msg_index], 1);
			if (ret != 0)
				return 0;
		}
	}

	return num;
}

static struct i2c_algorithm dibx000_i2c_master_gpio12_xfer_algo = {
	.master_xfer = dibx000_i2c_master_xfer_gpio12,
	.functionality = dibx000_i2c_func,
};

static struct i2c_algorithm dibx000_i2c_master_gpio34_xfer_algo = {
	.master_xfer = dibx000_i2c_master_xfer_gpio34,
	.functionality = dibx000_i2c_func,
};

static int dibx000_i2c_gate_ctrl(struct dibx000_i2c_master *mst, u8 tx[4],
				 u8 addr, int onoff)
{
	u16 val;


	if (onoff)
		val = addr << 8;	// bit 7 = use master or not, if 0, the gate is open
	else
		val = 1 << 7;

	if (mst->device_rev > DIB7000)
		val <<= 1;

	tx[0] = (((mst->base_reg + 1) >> 8) & 0xff);
	tx[1] = ((mst->base_reg + 1) & 0xff);
	tx[2] = val >> 8;
	tx[3] = val & 0xff;

	return 0;
}

static int dibx000_i2c_gated_gpio67_xfer(struct i2c_adapter *i2c_adap,
					struct i2c_msg msg[], int num)
{
	struct dibx000_i2c_master *mst = i2c_get_adapdata(i2c_adap);
<<<<<<< HEAD
	struct i2c_msg m[2 + num];
	u8 tx_open[4], tx_close[4];

	memset(m, 0, sizeof(struct i2c_msg) * (2 + num));

	dibx000_i2c_select_interface(mst, DIBX000_I2C_INTERFACE_GPIO_6_7);

	dibx000_i2c_gate_ctrl(mst, tx_open, msg[0].addr, 1);
	m[0].addr = mst->i2c_addr;
	m[0].buf = tx_open;
	m[0].len = 4;

	memcpy(&m[1], msg, sizeof(struct i2c_msg) * num);

	dibx000_i2c_gate_ctrl(mst, tx_close, 0, 0);
	m[num + 1].addr = mst->i2c_addr;
	m[num + 1].buf = tx_close;
	m[num + 1].len = 4;

	return i2c_transfer(mst->i2c_adap, m, 2 + num) == 2 + num ? num : -EIO;
=======

	if (num > 32) {
		dprintk("%s: too much I2C message to be transmitted (%i).\
				Maximum is 32", __func__, num);
		return -ENOMEM;
	}

	memset(mst->msg, 0, sizeof(struct i2c_msg) * (2 + num));

	dibx000_i2c_select_interface(mst, DIBX000_I2C_INTERFACE_GPIO_6_7);

	/* open the gate */
	dibx000_i2c_gate_ctrl(mst, &mst->i2c_write_buffer[0], msg[0].addr, 1);
	mst->msg[0].addr = mst->i2c_addr;
	mst->msg[0].buf = &mst->i2c_write_buffer[0];
	mst->msg[0].len = 4;

	memcpy(&mst->msg[1], msg, sizeof(struct i2c_msg) * num);

	/* close the gate */
	dibx000_i2c_gate_ctrl(mst, &mst->i2c_write_buffer[4], 0, 0);
	mst->msg[num + 1].addr = mst->i2c_addr;
	mst->msg[num + 1].buf = &mst->i2c_write_buffer[4];
	mst->msg[num + 1].len = 4;

	return i2c_transfer(mst->i2c_adap, mst->msg, 2 + num) == 2 + num ? num : -EIO;
>>>>>>> d762f438
}

static struct i2c_algorithm dibx000_i2c_gated_gpio67_algo = {
	.master_xfer = dibx000_i2c_gated_gpio67_xfer,
	.functionality = dibx000_i2c_func,
};

static int dibx000_i2c_gated_tuner_xfer(struct i2c_adapter *i2c_adap,
					struct i2c_msg msg[], int num)
{
	struct dibx000_i2c_master *mst = i2c_get_adapdata(i2c_adap);

	if (num > 32) {
		dprintk("%s: too much I2C message to be transmitted (%i).\
				Maximum is 32", __func__, num);
		return -ENOMEM;
	}

	memset(mst->msg, 0, sizeof(struct i2c_msg) * (2 + num));

	dibx000_i2c_select_interface(mst, DIBX000_I2C_INTERFACE_TUNER);

	/* open the gate */
	dibx000_i2c_gate_ctrl(mst, &mst->i2c_write_buffer[0], msg[0].addr, 1);
	mst->msg[0].addr = mst->i2c_addr;
	mst->msg[0].buf = &mst->i2c_write_buffer[0];
	mst->msg[0].len = 4;

	memcpy(&mst->msg[1], msg, sizeof(struct i2c_msg) * num);

	/* close the gate */
	dibx000_i2c_gate_ctrl(mst, &mst->i2c_write_buffer[4], 0, 0);
	mst->msg[num + 1].addr = mst->i2c_addr;
	mst->msg[num + 1].buf = &mst->i2c_write_buffer[4];
	mst->msg[num + 1].len = 4;

	return i2c_transfer(mst->i2c_adap, mst->msg, 2 + num) == 2 + num ? num : -EIO;
}

static struct i2c_algorithm dibx000_i2c_gated_tuner_algo = {
	.master_xfer = dibx000_i2c_gated_tuner_xfer,
	.functionality = dibx000_i2c_func,
};

struct i2c_adapter *dibx000_get_i2c_adapter(struct dibx000_i2c_master *mst,
						enum dibx000_i2c_interface intf,
						int gating)
{
	struct i2c_adapter *i2c = NULL;

	switch (intf) {
	case DIBX000_I2C_INTERFACE_TUNER:
		if (gating)
			i2c = &mst->gated_tuner_i2c_adap;
		break;
	case DIBX000_I2C_INTERFACE_GPIO_1_2:
		if (!gating)
			i2c = &mst->master_i2c_adap_gpio12;
		break;
	case DIBX000_I2C_INTERFACE_GPIO_3_4:
		if (!gating)
			i2c = &mst->master_i2c_adap_gpio34;
		break;
	case DIBX000_I2C_INTERFACE_GPIO_6_7:
		if (gating)
			i2c = &mst->master_i2c_adap_gpio67;
		break;
	default:
		printk(KERN_ERR "DiBX000: incorrect I2C interface selected\n");
		break;
	}

	return i2c;
}

EXPORT_SYMBOL(dibx000_get_i2c_adapter);

void dibx000_reset_i2c_master(struct dibx000_i2c_master *mst)
{
	/* initialize the i2c-master by closing the gate */
	u8 tx[4];
	struct i2c_msg m = {.addr = mst->i2c_addr,.buf = tx,.len = 4 };

	dibx000_i2c_gate_ctrl(mst, tx, 0, 0);
	i2c_transfer(mst->i2c_adap, &m, 1);
	mst->selected_interface = 0xff;	// the first time force a select of the I2C
	dibx000_i2c_select_interface(mst, DIBX000_I2C_INTERFACE_TUNER);
}

EXPORT_SYMBOL(dibx000_reset_i2c_master);

static int i2c_adapter_init(struct i2c_adapter *i2c_adap,
				struct i2c_algorithm *algo, const char *name,
				struct dibx000_i2c_master *mst)
{
	strncpy(i2c_adap->name, name, sizeof(i2c_adap->name));
	i2c_adap->algo = algo;
	i2c_adap->algo_data = NULL;
	i2c_set_adapdata(i2c_adap, mst);
	if (i2c_add_adapter(i2c_adap) < 0)
		return -ENODEV;
	return 0;
}

int dibx000_init_i2c_master(struct dibx000_i2c_master *mst, u16 device_rev,
				struct i2c_adapter *i2c_adap, u8 i2c_addr)
{
	u8 tx[4];
	struct i2c_msg m = {.addr = i2c_addr >> 1,.buf = tx,.len = 4 };

	mst->device_rev = device_rev;
	mst->i2c_adap = i2c_adap;
	mst->i2c_addr = i2c_addr >> 1;

	if (device_rev == DIB7000P || device_rev == DIB8000)
		mst->base_reg = 1024;
	else
		mst->base_reg = 768;

	mst->gated_tuner_i2c_adap.dev.parent = mst->i2c_adap->dev.parent;
	if (i2c_adapter_init
			(&mst->gated_tuner_i2c_adap, &dibx000_i2c_gated_tuner_algo,
			 "DiBX000 tuner I2C bus", mst) != 0)
		printk(KERN_ERR
				"DiBX000: could not initialize the tuner i2c_adapter\n");

	mst->master_i2c_adap_gpio12.dev.parent = mst->i2c_adap->dev.parent;
	if (i2c_adapter_init
			(&mst->master_i2c_adap_gpio12, &dibx000_i2c_master_gpio12_xfer_algo,
			 "DiBX000 master GPIO12 I2C bus", mst) != 0)
		printk(KERN_ERR
				"DiBX000: could not initialize the master i2c_adapter\n");

	mst->master_i2c_adap_gpio34.dev.parent = mst->i2c_adap->dev.parent;
	if (i2c_adapter_init
			(&mst->master_i2c_adap_gpio34, &dibx000_i2c_master_gpio34_xfer_algo,
			 "DiBX000 master GPIO34 I2C bus", mst) != 0)
		printk(KERN_ERR
				"DiBX000: could not initialize the master i2c_adapter\n");

	mst->master_i2c_adap_gpio67.dev.parent = mst->i2c_adap->dev.parent;
	if (i2c_adapter_init
			(&mst->master_i2c_adap_gpio67, &dibx000_i2c_gated_gpio67_algo,
			 "DiBX000 master GPIO67 I2C bus", mst) != 0)
		printk(KERN_ERR
				"DiBX000: could not initialize the master i2c_adapter\n");

	/* initialize the i2c-master by closing the gate */
	dibx000_i2c_gate_ctrl(mst, tx, 0, 0);

	return i2c_transfer(i2c_adap, &m, 1) == 1;
}

EXPORT_SYMBOL(dibx000_init_i2c_master);

void dibx000_exit_i2c_master(struct dibx000_i2c_master *mst)
{
	i2c_del_adapter(&mst->gated_tuner_i2c_adap);
	i2c_del_adapter(&mst->master_i2c_adap_gpio12);
	i2c_del_adapter(&mst->master_i2c_adap_gpio34);
	i2c_del_adapter(&mst->master_i2c_adap_gpio67);
}
EXPORT_SYMBOL(dibx000_exit_i2c_master);


u32 systime(void)
{
	struct timespec t;

	t = current_kernel_time();
	return (t.tv_sec * 10000) + (t.tv_nsec / 100000);
}
EXPORT_SYMBOL(systime);

MODULE_AUTHOR("Patrick Boettcher <pboettcher@dibcom.fr>");
MODULE_DESCRIPTION("Common function the DiBcom demodulator family");
MODULE_LICENSE("GPL");<|MERGE_RESOLUTION|>--- conflicted
+++ resolved
@@ -10,17 +10,6 @@
 
 static int dibx000_write_word(struct dibx000_i2c_master *mst, u16 reg, u16 val)
 {
-<<<<<<< HEAD
-	u8 b[4] = {
-		(reg >> 8) & 0xff, reg & 0xff,
-		(val >> 8) & 0xff, val & 0xff,
-	};
-	struct i2c_msg msg = {
-		.addr = mst->i2c_addr,.flags = 0,.buf = b,.len = 4
-	};
-
-	return i2c_transfer(mst->i2c_adap, &msg, 1) != 1 ? -EREMOTEIO : 0;
-=======
 	mst->i2c_write_buffer[0] = (reg >> 8) & 0xff;
 	mst->i2c_write_buffer[1] = reg & 0xff;
 	mst->i2c_write_buffer[2] = (val >> 8) & 0xff;
@@ -33,24 +22,10 @@
 	mst->msg[0].len = 4;
 
 	return i2c_transfer(mst->i2c_adap, mst->msg, 1) != 1 ? -EREMOTEIO : 0;
->>>>>>> d762f438
 }
 
 static u16 dibx000_read_word(struct dibx000_i2c_master *mst, u16 reg)
 {
-<<<<<<< HEAD
-	u8 wb[2] = { reg >> 8, reg & 0xff };
-	u8 rb[2];
-	struct i2c_msg msg[2] = {
-		{.addr = mst->i2c_addr, .flags = 0, .buf = wb, .len = 2},
-		{.addr = mst->i2c_addr, .flags = I2C_M_RD, .buf = rb, .len = 2},
-	};
-
-	if (i2c_transfer(mst->i2c_adap, msg, 2) != 2)
-		dprintk("i2c read error on %d", reg);
-
-	return (rb[0] << 8) | rb[1];
-=======
 	mst->i2c_write_buffer[0] = reg >> 8;
 	mst->i2c_write_buffer[1] = reg & 0xff;
 
@@ -68,7 +43,6 @@
 		dprintk("i2c read error on %d", reg);
 
 	return (mst->i2c_read_buffer[0] << 8) | mst->i2c_read_buffer[1];
->>>>>>> d762f438
 }
 
 static int dibx000_is_i2c_done(struct dibx000_i2c_master *mst)
@@ -283,28 +257,6 @@
 					struct i2c_msg msg[], int num)
 {
 	struct dibx000_i2c_master *mst = i2c_get_adapdata(i2c_adap);
-<<<<<<< HEAD
-	struct i2c_msg m[2 + num];
-	u8 tx_open[4], tx_close[4];
-
-	memset(m, 0, sizeof(struct i2c_msg) * (2 + num));
-
-	dibx000_i2c_select_interface(mst, DIBX000_I2C_INTERFACE_GPIO_6_7);
-
-	dibx000_i2c_gate_ctrl(mst, tx_open, msg[0].addr, 1);
-	m[0].addr = mst->i2c_addr;
-	m[0].buf = tx_open;
-	m[0].len = 4;
-
-	memcpy(&m[1], msg, sizeof(struct i2c_msg) * num);
-
-	dibx000_i2c_gate_ctrl(mst, tx_close, 0, 0);
-	m[num + 1].addr = mst->i2c_addr;
-	m[num + 1].buf = tx_close;
-	m[num + 1].len = 4;
-
-	return i2c_transfer(mst->i2c_adap, m, 2 + num) == 2 + num ? num : -EIO;
-=======
 
 	if (num > 32) {
 		dprintk("%s: too much I2C message to be transmitted (%i).\
@@ -331,7 +283,6 @@
 	mst->msg[num + 1].len = 4;
 
 	return i2c_transfer(mst->i2c_adap, mst->msg, 2 + num) == 2 + num ? num : -EIO;
->>>>>>> d762f438
 }
 
 static struct i2c_algorithm dibx000_i2c_gated_gpio67_algo = {
