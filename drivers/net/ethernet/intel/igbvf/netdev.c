/*******************************************************************************

  Intel(R) 82576 Virtual Function Linux driver
  Copyright(c) 2009 - 2012 Intel Corporation.

  This program is free software; you can redistribute it and/or modify it
  under the terms and conditions of the GNU General Public License,
  version 2, as published by the Free Software Foundation.

  This program is distributed in the hope it will be useful, but WITHOUT
  ANY WARRANTY; without even the implied warranty of MERCHANTABILITY or
  FITNESS FOR A PARTICULAR PURPOSE.  See the GNU General Public License for
  more details.

  You should have received a copy of the GNU General Public License along with
  this program; if not, write to the Free Software Foundation, Inc.,
  51 Franklin St - Fifth Floor, Boston, MA 02110-1301 USA.

  The full GNU General Public License is included in this distribution in
  the file called "COPYING".

  Contact Information:
  e1000-devel Mailing List <e1000-devel@lists.sourceforge.net>
  Intel Corporation, 5200 N.E. Elam Young Parkway, Hillsboro, OR 97124-6497

*******************************************************************************/

#define pr_fmt(fmt) KBUILD_MODNAME ": " fmt

#include <linux/module.h>
#include <linux/types.h>
#include <linux/init.h>
#include <linux/pci.h>
#include <linux/vmalloc.h>
#include <linux/pagemap.h>
#include <linux/delay.h>
#include <linux/netdevice.h>
#include <linux/tcp.h>
#include <linux/ipv6.h>
#include <linux/slab.h>
#include <net/checksum.h>
#include <net/ip6_checksum.h>
#include <linux/mii.h>
#include <linux/ethtool.h>
#include <linux/if_vlan.h>
#include <linux/prefetch.h>

#include "igbvf.h"

#define DRV_VERSION "2.0.1-k"
char igbvf_driver_name[] = "igbvf";
const char igbvf_driver_version[] = DRV_VERSION;
static const char igbvf_driver_string[] =
		  "Intel(R) Gigabit Virtual Function Network Driver";
static const char igbvf_copyright[] =
		  "Copyright (c) 2009 - 2012 Intel Corporation.";

static int igbvf_poll(struct napi_struct *napi, int budget);
static void igbvf_reset(struct igbvf_adapter *);
static void igbvf_set_interrupt_capability(struct igbvf_adapter *);
static void igbvf_reset_interrupt_capability(struct igbvf_adapter *);

static struct igbvf_info igbvf_vf_info = {
	.mac                    = e1000_vfadapt,
	.flags                  = 0,
	.pba                    = 10,
	.init_ops               = e1000_init_function_pointers_vf,
};

static struct igbvf_info igbvf_i350_vf_info = {
	.mac			= e1000_vfadapt_i350,
	.flags			= 0,
	.pba			= 10,
	.init_ops		= e1000_init_function_pointers_vf,
};

static const struct igbvf_info *igbvf_info_tbl[] = {
	[board_vf]              = &igbvf_vf_info,
	[board_i350_vf]		= &igbvf_i350_vf_info,
};

/**
 * igbvf_desc_unused - calculate if we have unused descriptors
 **/
static int igbvf_desc_unused(struct igbvf_ring *ring)
{
	if (ring->next_to_clean > ring->next_to_use)
		return ring->next_to_clean - ring->next_to_use - 1;

	return ring->count + ring->next_to_clean - ring->next_to_use - 1;
}

/**
 * igbvf_receive_skb - helper function to handle Rx indications
 * @adapter: board private structure
 * @status: descriptor status field as written by hardware
 * @vlan: descriptor vlan field as written by hardware (no le/be conversion)
 * @skb: pointer to sk_buff to be indicated to stack
 **/
static void igbvf_receive_skb(struct igbvf_adapter *adapter,
                              struct net_device *netdev,
                              struct sk_buff *skb,
                              u32 status, u16 vlan)
{
	if (status & E1000_RXD_STAT_VP) {
		u16 vid = le16_to_cpu(vlan) & E1000_RXD_SPC_VLAN_MASK;
		if (test_bit(vid, adapter->active_vlans))
			__vlan_hwaccel_put_tag(skb, vid);
	}
	netif_receive_skb(skb);
}

static inline void igbvf_rx_checksum_adv(struct igbvf_adapter *adapter,
                                         u32 status_err, struct sk_buff *skb)
{
	skb_checksum_none_assert(skb);

	/* Ignore Checksum bit is set or checksum is disabled through ethtool */
	if ((status_err & E1000_RXD_STAT_IXSM) ||
	    (adapter->flags & IGBVF_FLAG_RX_CSUM_DISABLED))
		return;

	/* TCP/UDP checksum error bit is set */
	if (status_err &
	    (E1000_RXDEXT_STATERR_TCPE | E1000_RXDEXT_STATERR_IPE)) {
		/* let the stack verify checksum errors */
		adapter->hw_csum_err++;
		return;
	}

	/* It must be a TCP or UDP packet with a valid checksum */
	if (status_err & (E1000_RXD_STAT_TCPCS | E1000_RXD_STAT_UDPCS))
		skb->ip_summed = CHECKSUM_UNNECESSARY;

	adapter->hw_csum_good++;
}

/**
 * igbvf_alloc_rx_buffers - Replace used receive buffers; packet split
 * @rx_ring: address of ring structure to repopulate
 * @cleaned_count: number of buffers to repopulate
 **/
static void igbvf_alloc_rx_buffers(struct igbvf_ring *rx_ring,
                                   int cleaned_count)
{
	struct igbvf_adapter *adapter = rx_ring->adapter;
	struct net_device *netdev = adapter->netdev;
	struct pci_dev *pdev = adapter->pdev;
	union e1000_adv_rx_desc *rx_desc;
	struct igbvf_buffer *buffer_info;
	struct sk_buff *skb;
	unsigned int i;
	int bufsz;

	i = rx_ring->next_to_use;
	buffer_info = &rx_ring->buffer_info[i];

	if (adapter->rx_ps_hdr_size)
		bufsz = adapter->rx_ps_hdr_size;
	else
		bufsz = adapter->rx_buffer_len;

	while (cleaned_count--) {
		rx_desc = IGBVF_RX_DESC_ADV(*rx_ring, i);

		if (adapter->rx_ps_hdr_size && !buffer_info->page_dma) {
			if (!buffer_info->page) {
				buffer_info->page = alloc_page(GFP_ATOMIC);
				if (!buffer_info->page) {
					adapter->alloc_rx_buff_failed++;
					goto no_buffers;
				}
				buffer_info->page_offset = 0;
			} else {
				buffer_info->page_offset ^= PAGE_SIZE / 2;
			}
			buffer_info->page_dma =
				dma_map_page(&pdev->dev, buffer_info->page,
				             buffer_info->page_offset,
				             PAGE_SIZE / 2,
					     DMA_FROM_DEVICE);
		}

		if (!buffer_info->skb) {
			skb = netdev_alloc_skb_ip_align(netdev, bufsz);
			if (!skb) {
				adapter->alloc_rx_buff_failed++;
				goto no_buffers;
			}

			buffer_info->skb = skb;
			buffer_info->dma = dma_map_single(&pdev->dev, skb->data,
			                                  bufsz,
							  DMA_FROM_DEVICE);
		}
		/* Refresh the desc even if buffer_addrs didn't change because
		 * each write-back erases this info. */
		if (adapter->rx_ps_hdr_size) {
			rx_desc->read.pkt_addr =
			     cpu_to_le64(buffer_info->page_dma);
			rx_desc->read.hdr_addr = cpu_to_le64(buffer_info->dma);
		} else {
			rx_desc->read.pkt_addr =
			     cpu_to_le64(buffer_info->dma);
			rx_desc->read.hdr_addr = 0;
		}

		i++;
		if (i == rx_ring->count)
			i = 0;
		buffer_info = &rx_ring->buffer_info[i];
	}

no_buffers:
	if (rx_ring->next_to_use != i) {
		rx_ring->next_to_use = i;
		if (i == 0)
			i = (rx_ring->count - 1);
		else
			i--;

		/* Force memory writes to complete before letting h/w
		 * know there are new descriptors to fetch.  (Only
		 * applicable for weak-ordered memory model archs,
		 * such as IA-64). */
		wmb();
		writel(i, adapter->hw.hw_addr + rx_ring->tail);
	}
}

/**
 * igbvf_clean_rx_irq - Send received data up the network stack; legacy
 * @adapter: board private structure
 *
 * the return value indicates whether actual cleaning was done, there
 * is no guarantee that everything was cleaned
 **/
static bool igbvf_clean_rx_irq(struct igbvf_adapter *adapter,
                               int *work_done, int work_to_do)
{
	struct igbvf_ring *rx_ring = adapter->rx_ring;
	struct net_device *netdev = adapter->netdev;
	struct pci_dev *pdev = adapter->pdev;
	union e1000_adv_rx_desc *rx_desc, *next_rxd;
	struct igbvf_buffer *buffer_info, *next_buffer;
	struct sk_buff *skb;
	bool cleaned = false;
	int cleaned_count = 0;
	unsigned int total_bytes = 0, total_packets = 0;
	unsigned int i;
	u32 length, hlen, staterr;

	i = rx_ring->next_to_clean;
	rx_desc = IGBVF_RX_DESC_ADV(*rx_ring, i);
	staterr = le32_to_cpu(rx_desc->wb.upper.status_error);

	while (staterr & E1000_RXD_STAT_DD) {
		if (*work_done >= work_to_do)
			break;
		(*work_done)++;
		rmb(); /* read descriptor and rx_buffer_info after status DD */

		buffer_info = &rx_ring->buffer_info[i];

		/* HW will not DMA in data larger than the given buffer, even
		 * if it parses the (NFS, of course) header to be larger.  In
		 * that case, it fills the header buffer and spills the rest
		 * into the page.
		 */
		hlen = (le16_to_cpu(rx_desc->wb.lower.lo_dword.hs_rss.hdr_info) &
		  E1000_RXDADV_HDRBUFLEN_MASK) >> E1000_RXDADV_HDRBUFLEN_SHIFT;
		if (hlen > adapter->rx_ps_hdr_size)
			hlen = adapter->rx_ps_hdr_size;

		length = le16_to_cpu(rx_desc->wb.upper.length);
		cleaned = true;
		cleaned_count++;

		skb = buffer_info->skb;
		prefetch(skb->data - NET_IP_ALIGN);
		buffer_info->skb = NULL;
		if (!adapter->rx_ps_hdr_size) {
			dma_unmap_single(&pdev->dev, buffer_info->dma,
			                 adapter->rx_buffer_len,
					 DMA_FROM_DEVICE);
			buffer_info->dma = 0;
			skb_put(skb, length);
			goto send_up;
		}

		if (!skb_shinfo(skb)->nr_frags) {
			dma_unmap_single(&pdev->dev, buffer_info->dma,
			                 adapter->rx_ps_hdr_size,
					 DMA_FROM_DEVICE);
			skb_put(skb, hlen);
		}

		if (length) {
			dma_unmap_page(&pdev->dev, buffer_info->page_dma,
			               PAGE_SIZE / 2,
				       DMA_FROM_DEVICE);
			buffer_info->page_dma = 0;

			skb_fill_page_desc(skb, skb_shinfo(skb)->nr_frags,
			                   buffer_info->page,
			                   buffer_info->page_offset,
			                   length);

			if ((adapter->rx_buffer_len > (PAGE_SIZE / 2)) ||
			    (page_count(buffer_info->page) != 1))
				buffer_info->page = NULL;
			else
				get_page(buffer_info->page);

			skb->len += length;
			skb->data_len += length;
			skb->truesize += PAGE_SIZE / 2;
		}
send_up:
		i++;
		if (i == rx_ring->count)
			i = 0;
		next_rxd = IGBVF_RX_DESC_ADV(*rx_ring, i);
		prefetch(next_rxd);
		next_buffer = &rx_ring->buffer_info[i];

		if (!(staterr & E1000_RXD_STAT_EOP)) {
			buffer_info->skb = next_buffer->skb;
			buffer_info->dma = next_buffer->dma;
			next_buffer->skb = skb;
			next_buffer->dma = 0;
			goto next_desc;
		}

		if (staterr & E1000_RXDEXT_ERR_FRAME_ERR_MASK) {
			dev_kfree_skb_irq(skb);
			goto next_desc;
		}

		total_bytes += skb->len;
		total_packets++;

		igbvf_rx_checksum_adv(adapter, staterr, skb);

		skb->protocol = eth_type_trans(skb, netdev);

		igbvf_receive_skb(adapter, netdev, skb, staterr,
		                  rx_desc->wb.upper.vlan);

next_desc:
		rx_desc->wb.upper.status_error = 0;

		/* return some buffers to hardware, one at a time is too slow */
		if (cleaned_count >= IGBVF_RX_BUFFER_WRITE) {
			igbvf_alloc_rx_buffers(rx_ring, cleaned_count);
			cleaned_count = 0;
		}

		/* use prefetched values */
		rx_desc = next_rxd;
		buffer_info = next_buffer;

		staterr = le32_to_cpu(rx_desc->wb.upper.status_error);
	}

	rx_ring->next_to_clean = i;
	cleaned_count = igbvf_desc_unused(rx_ring);

	if (cleaned_count)
		igbvf_alloc_rx_buffers(rx_ring, cleaned_count);

	adapter->total_rx_packets += total_packets;
	adapter->total_rx_bytes += total_bytes;
	adapter->net_stats.rx_bytes += total_bytes;
	adapter->net_stats.rx_packets += total_packets;
	return cleaned;
}

static void igbvf_put_txbuf(struct igbvf_adapter *adapter,
                            struct igbvf_buffer *buffer_info)
{
	if (buffer_info->dma) {
		if (buffer_info->mapped_as_page)
			dma_unmap_page(&adapter->pdev->dev,
				       buffer_info->dma,
				       buffer_info->length,
				       DMA_TO_DEVICE);
		else
			dma_unmap_single(&adapter->pdev->dev,
					 buffer_info->dma,
					 buffer_info->length,
					 DMA_TO_DEVICE);
		buffer_info->dma = 0;
	}
	if (buffer_info->skb) {
		dev_kfree_skb_any(buffer_info->skb);
		buffer_info->skb = NULL;
	}
	buffer_info->time_stamp = 0;
}

/**
 * igbvf_setup_tx_resources - allocate Tx resources (Descriptors)
 * @adapter: board private structure
 *
 * Return 0 on success, negative on failure
 **/
int igbvf_setup_tx_resources(struct igbvf_adapter *adapter,
                             struct igbvf_ring *tx_ring)
{
	struct pci_dev *pdev = adapter->pdev;
	int size;

	size = sizeof(struct igbvf_buffer) * tx_ring->count;
	tx_ring->buffer_info = vzalloc(size);
	if (!tx_ring->buffer_info)
		goto err;

	/* round up to nearest 4K */
	tx_ring->size = tx_ring->count * sizeof(union e1000_adv_tx_desc);
	tx_ring->size = ALIGN(tx_ring->size, 4096);

	tx_ring->desc = dma_alloc_coherent(&pdev->dev, tx_ring->size,
					   &tx_ring->dma, GFP_KERNEL);

	if (!tx_ring->desc)
		goto err;

	tx_ring->adapter = adapter;
	tx_ring->next_to_use = 0;
	tx_ring->next_to_clean = 0;

	return 0;
err:
	vfree(tx_ring->buffer_info);
	dev_err(&adapter->pdev->dev,
	        "Unable to allocate memory for the transmit descriptor ring\n");
	return -ENOMEM;
}

/**
 * igbvf_setup_rx_resources - allocate Rx resources (Descriptors)
 * @adapter: board private structure
 *
 * Returns 0 on success, negative on failure
 **/
int igbvf_setup_rx_resources(struct igbvf_adapter *adapter,
			     struct igbvf_ring *rx_ring)
{
	struct pci_dev *pdev = adapter->pdev;
	int size, desc_len;

	size = sizeof(struct igbvf_buffer) * rx_ring->count;
	rx_ring->buffer_info = vzalloc(size);
	if (!rx_ring->buffer_info)
		goto err;

	desc_len = sizeof(union e1000_adv_rx_desc);

	/* Round up to nearest 4K */
	rx_ring->size = rx_ring->count * desc_len;
	rx_ring->size = ALIGN(rx_ring->size, 4096);

	rx_ring->desc = dma_alloc_coherent(&pdev->dev, rx_ring->size,
					   &rx_ring->dma, GFP_KERNEL);

	if (!rx_ring->desc)
		goto err;

	rx_ring->next_to_clean = 0;
	rx_ring->next_to_use = 0;

	rx_ring->adapter = adapter;

	return 0;

err:
	vfree(rx_ring->buffer_info);
	rx_ring->buffer_info = NULL;
	dev_err(&adapter->pdev->dev,
	        "Unable to allocate memory for the receive descriptor ring\n");
	return -ENOMEM;
}

/**
 * igbvf_clean_tx_ring - Free Tx Buffers
 * @tx_ring: ring to be cleaned
 **/
static void igbvf_clean_tx_ring(struct igbvf_ring *tx_ring)
{
	struct igbvf_adapter *adapter = tx_ring->adapter;
	struct igbvf_buffer *buffer_info;
	unsigned long size;
	unsigned int i;

	if (!tx_ring->buffer_info)
		return;

	/* Free all the Tx ring sk_buffs */
	for (i = 0; i < tx_ring->count; i++) {
		buffer_info = &tx_ring->buffer_info[i];
		igbvf_put_txbuf(adapter, buffer_info);
	}

	size = sizeof(struct igbvf_buffer) * tx_ring->count;
	memset(tx_ring->buffer_info, 0, size);

	/* Zero out the descriptor ring */
	memset(tx_ring->desc, 0, tx_ring->size);

	tx_ring->next_to_use = 0;
	tx_ring->next_to_clean = 0;

	writel(0, adapter->hw.hw_addr + tx_ring->head);
	writel(0, adapter->hw.hw_addr + tx_ring->tail);
}

/**
 * igbvf_free_tx_resources - Free Tx Resources per Queue
 * @tx_ring: ring to free resources from
 *
 * Free all transmit software resources
 **/
void igbvf_free_tx_resources(struct igbvf_ring *tx_ring)
{
	struct pci_dev *pdev = tx_ring->adapter->pdev;

	igbvf_clean_tx_ring(tx_ring);

	vfree(tx_ring->buffer_info);
	tx_ring->buffer_info = NULL;

	dma_free_coherent(&pdev->dev, tx_ring->size, tx_ring->desc,
			  tx_ring->dma);

	tx_ring->desc = NULL;
}

/**
 * igbvf_clean_rx_ring - Free Rx Buffers per Queue
 * @adapter: board private structure
 **/
static void igbvf_clean_rx_ring(struct igbvf_ring *rx_ring)
{
	struct igbvf_adapter *adapter = rx_ring->adapter;
	struct igbvf_buffer *buffer_info;
	struct pci_dev *pdev = adapter->pdev;
	unsigned long size;
	unsigned int i;

	if (!rx_ring->buffer_info)
		return;

	/* Free all the Rx ring sk_buffs */
	for (i = 0; i < rx_ring->count; i++) {
		buffer_info = &rx_ring->buffer_info[i];
		if (buffer_info->dma) {
			if (adapter->rx_ps_hdr_size){
				dma_unmap_single(&pdev->dev, buffer_info->dma,
				                 adapter->rx_ps_hdr_size,
						 DMA_FROM_DEVICE);
			} else {
				dma_unmap_single(&pdev->dev, buffer_info->dma,
				                 adapter->rx_buffer_len,
						 DMA_FROM_DEVICE);
			}
			buffer_info->dma = 0;
		}

		if (buffer_info->skb) {
			dev_kfree_skb(buffer_info->skb);
			buffer_info->skb = NULL;
		}

		if (buffer_info->page) {
			if (buffer_info->page_dma)
				dma_unmap_page(&pdev->dev,
					       buffer_info->page_dma,
				               PAGE_SIZE / 2,
					       DMA_FROM_DEVICE);
			put_page(buffer_info->page);
			buffer_info->page = NULL;
			buffer_info->page_dma = 0;
			buffer_info->page_offset = 0;
		}
	}

	size = sizeof(struct igbvf_buffer) * rx_ring->count;
	memset(rx_ring->buffer_info, 0, size);

	/* Zero out the descriptor ring */
	memset(rx_ring->desc, 0, rx_ring->size);

	rx_ring->next_to_clean = 0;
	rx_ring->next_to_use = 0;

	writel(0, adapter->hw.hw_addr + rx_ring->head);
	writel(0, adapter->hw.hw_addr + rx_ring->tail);
}

/**
 * igbvf_free_rx_resources - Free Rx Resources
 * @rx_ring: ring to clean the resources from
 *
 * Free all receive software resources
 **/

void igbvf_free_rx_resources(struct igbvf_ring *rx_ring)
{
	struct pci_dev *pdev = rx_ring->adapter->pdev;

	igbvf_clean_rx_ring(rx_ring);

	vfree(rx_ring->buffer_info);
	rx_ring->buffer_info = NULL;

	dma_free_coherent(&pdev->dev, rx_ring->size, rx_ring->desc,
	                  rx_ring->dma);
	rx_ring->desc = NULL;
}

/**
 * igbvf_update_itr - update the dynamic ITR value based on statistics
 * @adapter: pointer to adapter
 * @itr_setting: current adapter->itr
 * @packets: the number of packets during this measurement interval
 * @bytes: the number of bytes during this measurement interval
 *
 *      Stores a new ITR value based on packets and byte
 *      counts during the last interrupt.  The advantage of per interrupt
 *      computation is faster updates and more accurate ITR for the current
 *      traffic pattern.  Constants in this function were computed
 *      based on theoretical maximum wire speed and thresholds were set based
 *      on testing data as well as attempting to minimize response time
 *      while increasing bulk throughput.  This functionality is controlled
 *      by the InterruptThrottleRate module parameter.
 **/
static unsigned int igbvf_update_itr(struct igbvf_adapter *adapter,
                                     u16 itr_setting, int packets,
                                     int bytes)
{
	unsigned int retval = itr_setting;

	if (packets == 0)
		goto update_itr_done;

	switch (itr_setting) {
	case lowest_latency:
		/* handle TSO and jumbo frames */
		if (bytes/packets > 8000)
			retval = bulk_latency;
		else if ((packets < 5) && (bytes > 512))
			retval = low_latency;
		break;
	case low_latency:  /* 50 usec aka 20000 ints/s */
		if (bytes > 10000) {
			/* this if handles the TSO accounting */
			if (bytes/packets > 8000)
				retval = bulk_latency;
			else if ((packets < 10) || ((bytes/packets) > 1200))
				retval = bulk_latency;
			else if ((packets > 35))
				retval = lowest_latency;
		} else if (bytes/packets > 2000) {
			retval = bulk_latency;
		} else if (packets <= 2 && bytes < 512) {
			retval = lowest_latency;
		}
		break;
	case bulk_latency: /* 250 usec aka 4000 ints/s */
		if (bytes > 25000) {
			if (packets > 35)
				retval = low_latency;
		} else if (bytes < 6000) {
			retval = low_latency;
		}
		break;
	}

update_itr_done:
	return retval;
}

static void igbvf_set_itr(struct igbvf_adapter *adapter)
{
	struct e1000_hw *hw = &adapter->hw;
	u16 current_itr;
	u32 new_itr = adapter->itr;

	adapter->tx_itr = igbvf_update_itr(adapter, adapter->tx_itr,
	                                   adapter->total_tx_packets,
	                                   adapter->total_tx_bytes);
	/* conservative mode (itr 3) eliminates the lowest_latency setting */
	if (adapter->itr_setting == 3 && adapter->tx_itr == lowest_latency)
		adapter->tx_itr = low_latency;

	adapter->rx_itr = igbvf_update_itr(adapter, adapter->rx_itr,
	                                   adapter->total_rx_packets,
	                                   adapter->total_rx_bytes);
	/* conservative mode (itr 3) eliminates the lowest_latency setting */
	if (adapter->itr_setting == 3 && adapter->rx_itr == lowest_latency)
		adapter->rx_itr = low_latency;

	current_itr = max(adapter->rx_itr, adapter->tx_itr);

	switch (current_itr) {
	/* counts and packets in update_itr are dependent on these numbers */
	case lowest_latency:
		new_itr = 70000;
		break;
	case low_latency:
		new_itr = 20000; /* aka hwitr = ~200 */
		break;
	case bulk_latency:
		new_itr = 4000;
		break;
	default:
		break;
	}

	if (new_itr != adapter->itr) {
		/*
		 * this attempts to bias the interrupt rate towards Bulk
		 * by adding intermediate steps when interrupt rate is
		 * increasing
		 */
		new_itr = new_itr > adapter->itr ?
		             min(adapter->itr + (new_itr >> 2), new_itr) :
		             new_itr;
		adapter->itr = new_itr;
		adapter->rx_ring->itr_val = 1952;

		if (adapter->msix_entries)
			adapter->rx_ring->set_itr = 1;
		else
			ew32(ITR, 1952);
	}
}

/**
 * igbvf_clean_tx_irq - Reclaim resources after transmit completes
 * @adapter: board private structure
 * returns true if ring is completely cleaned
 **/
static bool igbvf_clean_tx_irq(struct igbvf_ring *tx_ring)
{
	struct igbvf_adapter *adapter = tx_ring->adapter;
	struct net_device *netdev = adapter->netdev;
	struct igbvf_buffer *buffer_info;
	struct sk_buff *skb;
	union e1000_adv_tx_desc *tx_desc, *eop_desc;
	unsigned int total_bytes = 0, total_packets = 0;
	unsigned int i, eop, count = 0;
	bool cleaned = false;

	i = tx_ring->next_to_clean;
	eop = tx_ring->buffer_info[i].next_to_watch;
	eop_desc = IGBVF_TX_DESC_ADV(*tx_ring, eop);

	while ((eop_desc->wb.status & cpu_to_le32(E1000_TXD_STAT_DD)) &&
	       (count < tx_ring->count)) {
		rmb();	/* read buffer_info after eop_desc status */
		for (cleaned = false; !cleaned; count++) {
			tx_desc = IGBVF_TX_DESC_ADV(*tx_ring, i);
			buffer_info = &tx_ring->buffer_info[i];
			cleaned = (i == eop);
			skb = buffer_info->skb;

			if (skb) {
				unsigned int segs, bytecount;

				/* gso_segs is currently only valid for tcp */
				segs = skb_shinfo(skb)->gso_segs ?: 1;
				/* multiply data chunks by size of headers */
				bytecount = ((segs - 1) * skb_headlen(skb)) +
				            skb->len;
				total_packets += segs;
				total_bytes += bytecount;
			}

			igbvf_put_txbuf(adapter, buffer_info);
			tx_desc->wb.status = 0;

			i++;
			if (i == tx_ring->count)
				i = 0;
		}
		eop = tx_ring->buffer_info[i].next_to_watch;
		eop_desc = IGBVF_TX_DESC_ADV(*tx_ring, eop);
	}

	tx_ring->next_to_clean = i;

	if (unlikely(count &&
	             netif_carrier_ok(netdev) &&
	             igbvf_desc_unused(tx_ring) >= IGBVF_TX_QUEUE_WAKE)) {
		/* Make sure that anybody stopping the queue after this
		 * sees the new next_to_clean.
		 */
		smp_mb();
		if (netif_queue_stopped(netdev) &&
		    !(test_bit(__IGBVF_DOWN, &adapter->state))) {
			netif_wake_queue(netdev);
			++adapter->restart_queue;
		}
	}

	adapter->net_stats.tx_bytes += total_bytes;
	adapter->net_stats.tx_packets += total_packets;
	return count < tx_ring->count;
}

static irqreturn_t igbvf_msix_other(int irq, void *data)
{
	struct net_device *netdev = data;
	struct igbvf_adapter *adapter = netdev_priv(netdev);
	struct e1000_hw *hw = &adapter->hw;

	adapter->int_counter1++;

	netif_carrier_off(netdev);
	hw->mac.get_link_status = 1;
	if (!test_bit(__IGBVF_DOWN, &adapter->state))
		mod_timer(&adapter->watchdog_timer, jiffies + 1);

	ew32(EIMS, adapter->eims_other);

	return IRQ_HANDLED;
}

static irqreturn_t igbvf_intr_msix_tx(int irq, void *data)
{
	struct net_device *netdev = data;
	struct igbvf_adapter *adapter = netdev_priv(netdev);
	struct e1000_hw *hw = &adapter->hw;
	struct igbvf_ring *tx_ring = adapter->tx_ring;


	adapter->total_tx_bytes = 0;
	adapter->total_tx_packets = 0;

	/* auto mask will automatically reenable the interrupt when we write
	 * EICS */
	if (!igbvf_clean_tx_irq(tx_ring))
		/* Ring was not completely cleaned, so fire another interrupt */
		ew32(EICS, tx_ring->eims_value);
	else
		ew32(EIMS, tx_ring->eims_value);

	return IRQ_HANDLED;
}

static irqreturn_t igbvf_intr_msix_rx(int irq, void *data)
{
	struct net_device *netdev = data;
	struct igbvf_adapter *adapter = netdev_priv(netdev);

	adapter->int_counter0++;

	/* Write the ITR value calculated at the end of the
	 * previous interrupt.
	 */
	if (adapter->rx_ring->set_itr) {
		writel(adapter->rx_ring->itr_val,
		       adapter->hw.hw_addr + adapter->rx_ring->itr_register);
		adapter->rx_ring->set_itr = 0;
	}

	if (napi_schedule_prep(&adapter->rx_ring->napi)) {
		adapter->total_rx_bytes = 0;
		adapter->total_rx_packets = 0;
		__napi_schedule(&adapter->rx_ring->napi);
	}

	return IRQ_HANDLED;
}

#define IGBVF_NO_QUEUE -1

static void igbvf_assign_vector(struct igbvf_adapter *adapter, int rx_queue,
                                int tx_queue, int msix_vector)
{
	struct e1000_hw *hw = &adapter->hw;
	u32 ivar, index;

	/* 82576 uses a table-based method for assigning vectors.
	   Each queue has a single entry in the table to which we write
	   a vector number along with a "valid" bit.  Sadly, the layout
	   of the table is somewhat counterintuitive. */
	if (rx_queue > IGBVF_NO_QUEUE) {
		index = (rx_queue >> 1);
		ivar = array_er32(IVAR0, index);
		if (rx_queue & 0x1) {
			/* vector goes into third byte of register */
			ivar = ivar & 0xFF00FFFF;
			ivar |= (msix_vector | E1000_IVAR_VALID) << 16;
		} else {
			/* vector goes into low byte of register */
			ivar = ivar & 0xFFFFFF00;
			ivar |= msix_vector | E1000_IVAR_VALID;
		}
		adapter->rx_ring[rx_queue].eims_value = 1 << msix_vector;
		array_ew32(IVAR0, index, ivar);
	}
	if (tx_queue > IGBVF_NO_QUEUE) {
		index = (tx_queue >> 1);
		ivar = array_er32(IVAR0, index);
		if (tx_queue & 0x1) {
			/* vector goes into high byte of register */
			ivar = ivar & 0x00FFFFFF;
			ivar |= (msix_vector | E1000_IVAR_VALID) << 24;
		} else {
			/* vector goes into second byte of register */
			ivar = ivar & 0xFFFF00FF;
			ivar |= (msix_vector | E1000_IVAR_VALID) << 8;
		}
		adapter->tx_ring[tx_queue].eims_value = 1 << msix_vector;
		array_ew32(IVAR0, index, ivar);
	}
}

/**
 * igbvf_configure_msix - Configure MSI-X hardware
 *
 * igbvf_configure_msix sets up the hardware to properly
 * generate MSI-X interrupts.
 **/
static void igbvf_configure_msix(struct igbvf_adapter *adapter)
{
	u32 tmp;
	struct e1000_hw *hw = &adapter->hw;
	struct igbvf_ring *tx_ring = adapter->tx_ring;
	struct igbvf_ring *rx_ring = adapter->rx_ring;
	int vector = 0;

	adapter->eims_enable_mask = 0;

	igbvf_assign_vector(adapter, IGBVF_NO_QUEUE, 0, vector++);
	adapter->eims_enable_mask |= tx_ring->eims_value;
	if (tx_ring->itr_val)
		writel(tx_ring->itr_val,
		       hw->hw_addr + tx_ring->itr_register);
	else
		writel(1952, hw->hw_addr + tx_ring->itr_register);

	igbvf_assign_vector(adapter, 0, IGBVF_NO_QUEUE, vector++);
	adapter->eims_enable_mask |= rx_ring->eims_value;
	if (rx_ring->itr_val)
		writel(rx_ring->itr_val,
		       hw->hw_addr + rx_ring->itr_register);
	else
		writel(1952, hw->hw_addr + rx_ring->itr_register);

	/* set vector for other causes, i.e. link changes */

	tmp = (vector++ | E1000_IVAR_VALID);

	ew32(IVAR_MISC, tmp);

	adapter->eims_enable_mask = (1 << (vector)) - 1;
	adapter->eims_other = 1 << (vector - 1);
	e1e_flush();
}

static void igbvf_reset_interrupt_capability(struct igbvf_adapter *adapter)
{
	if (adapter->msix_entries) {
		pci_disable_msix(adapter->pdev);
		kfree(adapter->msix_entries);
		adapter->msix_entries = NULL;
	}
}

/**
 * igbvf_set_interrupt_capability - set MSI or MSI-X if supported
 *
 * Attempt to configure interrupts using the best available
 * capabilities of the hardware and kernel.
 **/
static void igbvf_set_interrupt_capability(struct igbvf_adapter *adapter)
{
	int err = -ENOMEM;
	int i;

	/* we allocate 3 vectors, 1 for tx, 1 for rx, one for pf messages */
	adapter->msix_entries = kcalloc(3, sizeof(struct msix_entry),
	                                GFP_KERNEL);
	if (adapter->msix_entries) {
		for (i = 0; i < 3; i++)
			adapter->msix_entries[i].entry = i;

		err = pci_enable_msix(adapter->pdev,
		                      adapter->msix_entries, 3);
	}

	if (err) {
		/* MSI-X failed */
		dev_err(&adapter->pdev->dev,
		        "Failed to initialize MSI-X interrupts.\n");
		igbvf_reset_interrupt_capability(adapter);
	}
}

/**
 * igbvf_request_msix - Initialize MSI-X interrupts
 *
 * igbvf_request_msix allocates MSI-X vectors and requests interrupts from the
 * kernel.
 **/
static int igbvf_request_msix(struct igbvf_adapter *adapter)
{
	struct net_device *netdev = adapter->netdev;
	int err = 0, vector = 0;

	if (strlen(netdev->name) < (IFNAMSIZ - 5)) {
		sprintf(adapter->tx_ring->name, "%s-tx-0", netdev->name);
		sprintf(adapter->rx_ring->name, "%s-rx-0", netdev->name);
	} else {
		memcpy(adapter->tx_ring->name, netdev->name, IFNAMSIZ);
		memcpy(adapter->rx_ring->name, netdev->name, IFNAMSIZ);
	}

	err = request_irq(adapter->msix_entries[vector].vector,
	                  igbvf_intr_msix_tx, 0, adapter->tx_ring->name,
	                  netdev);
	if (err)
		goto out;

	adapter->tx_ring->itr_register = E1000_EITR(vector);
	adapter->tx_ring->itr_val = 1952;
	vector++;

	err = request_irq(adapter->msix_entries[vector].vector,
	                  igbvf_intr_msix_rx, 0, adapter->rx_ring->name,
	                  netdev);
	if (err)
		goto out;

	adapter->rx_ring->itr_register = E1000_EITR(vector);
	adapter->rx_ring->itr_val = 1952;
	vector++;

	err = request_irq(adapter->msix_entries[vector].vector,
	                  igbvf_msix_other, 0, netdev->name, netdev);
	if (err)
		goto out;

	igbvf_configure_msix(adapter);
	return 0;
out:
	return err;
}

/**
 * igbvf_alloc_queues - Allocate memory for all rings
 * @adapter: board private structure to initialize
 **/
static int __devinit igbvf_alloc_queues(struct igbvf_adapter *adapter)
{
	struct net_device *netdev = adapter->netdev;

	adapter->tx_ring = kzalloc(sizeof(struct igbvf_ring), GFP_KERNEL);
	if (!adapter->tx_ring)
		return -ENOMEM;

	adapter->rx_ring = kzalloc(sizeof(struct igbvf_ring), GFP_KERNEL);
	if (!adapter->rx_ring) {
		kfree(adapter->tx_ring);
		return -ENOMEM;
	}

	netif_napi_add(netdev, &adapter->rx_ring->napi, igbvf_poll, 64);

	return 0;
}

/**
 * igbvf_request_irq - initialize interrupts
 *
 * Attempts to configure interrupts using the best available
 * capabilities of the hardware and kernel.
 **/
static int igbvf_request_irq(struct igbvf_adapter *adapter)
{
	int err = -1;

	/* igbvf supports msi-x only */
	if (adapter->msix_entries)
		err = igbvf_request_msix(adapter);

	if (!err)
		return err;

	dev_err(&adapter->pdev->dev,
	        "Unable to allocate interrupt, Error: %d\n", err);

	return err;
}

static void igbvf_free_irq(struct igbvf_adapter *adapter)
{
	struct net_device *netdev = adapter->netdev;
	int vector;

	if (adapter->msix_entries) {
		for (vector = 0; vector < 3; vector++)
			free_irq(adapter->msix_entries[vector].vector, netdev);
	}
}

/**
 * igbvf_irq_disable - Mask off interrupt generation on the NIC
 **/
static void igbvf_irq_disable(struct igbvf_adapter *adapter)
{
	struct e1000_hw *hw = &adapter->hw;

	ew32(EIMC, ~0);

	if (adapter->msix_entries)
		ew32(EIAC, 0);
}

/**
 * igbvf_irq_enable - Enable default interrupt generation settings
 **/
static void igbvf_irq_enable(struct igbvf_adapter *adapter)
{
	struct e1000_hw *hw = &adapter->hw;

	ew32(EIAC, adapter->eims_enable_mask);
	ew32(EIAM, adapter->eims_enable_mask);
	ew32(EIMS, adapter->eims_enable_mask);
}

/**
 * igbvf_poll - NAPI Rx polling callback
 * @napi: struct associated with this polling callback
 * @budget: amount of packets driver is allowed to process this poll
 **/
static int igbvf_poll(struct napi_struct *napi, int budget)
{
	struct igbvf_ring *rx_ring = container_of(napi, struct igbvf_ring, napi);
	struct igbvf_adapter *adapter = rx_ring->adapter;
	struct e1000_hw *hw = &adapter->hw;
	int work_done = 0;

	igbvf_clean_rx_irq(adapter, &work_done, budget);

	/* If not enough Rx work done, exit the polling mode */
	if (work_done < budget) {
		napi_complete(napi);

		if (adapter->itr_setting & 3)
			igbvf_set_itr(adapter);

		if (!test_bit(__IGBVF_DOWN, &adapter->state))
			ew32(EIMS, adapter->rx_ring->eims_value);
	}

	return work_done;
}

/**
 * igbvf_set_rlpml - set receive large packet maximum length
 * @adapter: board private structure
 *
 * Configure the maximum size of packets that will be received
 */
static void igbvf_set_rlpml(struct igbvf_adapter *adapter)
{
	int max_frame_size;
	struct e1000_hw *hw = &adapter->hw;

	max_frame_size = adapter->max_frame_size + VLAN_TAG_SIZE;
	e1000_rlpml_set_vf(hw, max_frame_size);
}

static int igbvf_vlan_rx_add_vid(struct net_device *netdev, u16 vid)
{
	struct igbvf_adapter *adapter = netdev_priv(netdev);
	struct e1000_hw *hw = &adapter->hw;

	if (hw->mac.ops.set_vfta(hw, vid, true)) {
		dev_err(&adapter->pdev->dev, "Failed to add vlan id %d\n", vid);
		return -EINVAL;
	}
	set_bit(vid, adapter->active_vlans);
	return 0;
}

static int igbvf_vlan_rx_kill_vid(struct net_device *netdev, u16 vid)
{
	struct igbvf_adapter *adapter = netdev_priv(netdev);
	struct e1000_hw *hw = &adapter->hw;

<<<<<<< HEAD
	igbvf_irq_disable(adapter);

	if (!test_bit(__IGBVF_DOWN, &adapter->state))
		igbvf_irq_enable(adapter);

=======
>>>>>>> e2920638
	if (hw->mac.ops.set_vfta(hw, vid, false)) {
		dev_err(&adapter->pdev->dev,
		        "Failed to remove vlan id %d\n", vid);
		return -EINVAL;
	}
	clear_bit(vid, adapter->active_vlans);
	return 0;
}

static void igbvf_restore_vlan(struct igbvf_adapter *adapter)
{
	u16 vid;

	for_each_set_bit(vid, adapter->active_vlans, VLAN_N_VID)
		igbvf_vlan_rx_add_vid(adapter->netdev, vid);
}

/**
 * igbvf_configure_tx - Configure Transmit Unit after Reset
 * @adapter: board private structure
 *
 * Configure the Tx unit of the MAC after a reset.
 **/
static void igbvf_configure_tx(struct igbvf_adapter *adapter)
{
	struct e1000_hw *hw = &adapter->hw;
	struct igbvf_ring *tx_ring = adapter->tx_ring;
	u64 tdba;
	u32 txdctl, dca_txctrl;

	/* disable transmits */
	txdctl = er32(TXDCTL(0));
	ew32(TXDCTL(0), txdctl & ~E1000_TXDCTL_QUEUE_ENABLE);
	e1e_flush();
	msleep(10);

	/* Setup the HW Tx Head and Tail descriptor pointers */
	ew32(TDLEN(0), tx_ring->count * sizeof(union e1000_adv_tx_desc));
	tdba = tx_ring->dma;
	ew32(TDBAL(0), (tdba & DMA_BIT_MASK(32)));
	ew32(TDBAH(0), (tdba >> 32));
	ew32(TDH(0), 0);
	ew32(TDT(0), 0);
	tx_ring->head = E1000_TDH(0);
	tx_ring->tail = E1000_TDT(0);

	/* Turn off Relaxed Ordering on head write-backs.  The writebacks
	 * MUST be delivered in order or it will completely screw up
	 * our bookeeping.
	 */
	dca_txctrl = er32(DCA_TXCTRL(0));
	dca_txctrl &= ~E1000_DCA_TXCTRL_TX_WB_RO_EN;
	ew32(DCA_TXCTRL(0), dca_txctrl);

	/* enable transmits */
	txdctl |= E1000_TXDCTL_QUEUE_ENABLE;
	ew32(TXDCTL(0), txdctl);

	/* Setup Transmit Descriptor Settings for eop descriptor */
	adapter->txd_cmd = E1000_ADVTXD_DCMD_EOP | E1000_ADVTXD_DCMD_IFCS;

	/* enable Report Status bit */
	adapter->txd_cmd |= E1000_ADVTXD_DCMD_RS;
}

/**
 * igbvf_setup_srrctl - configure the receive control registers
 * @adapter: Board private structure
 **/
static void igbvf_setup_srrctl(struct igbvf_adapter *adapter)
{
	struct e1000_hw *hw = &adapter->hw;
	u32 srrctl = 0;

	srrctl &= ~(E1000_SRRCTL_DESCTYPE_MASK |
	            E1000_SRRCTL_BSIZEHDR_MASK |
	            E1000_SRRCTL_BSIZEPKT_MASK);

	/* Enable queue drop to avoid head of line blocking */
	srrctl |= E1000_SRRCTL_DROP_EN;

	/* Setup buffer sizes */
	srrctl |= ALIGN(adapter->rx_buffer_len, 1024) >>
	          E1000_SRRCTL_BSIZEPKT_SHIFT;

	if (adapter->rx_buffer_len < 2048) {
		adapter->rx_ps_hdr_size = 0;
		srrctl |= E1000_SRRCTL_DESCTYPE_ADV_ONEBUF;
	} else {
		adapter->rx_ps_hdr_size = 128;
		srrctl |= adapter->rx_ps_hdr_size <<
		          E1000_SRRCTL_BSIZEHDRSIZE_SHIFT;
		srrctl |= E1000_SRRCTL_DESCTYPE_HDR_SPLIT_ALWAYS;
	}

	ew32(SRRCTL(0), srrctl);
}

/**
 * igbvf_configure_rx - Configure Receive Unit after Reset
 * @adapter: board private structure
 *
 * Configure the Rx unit of the MAC after a reset.
 **/
static void igbvf_configure_rx(struct igbvf_adapter *adapter)
{
	struct e1000_hw *hw = &adapter->hw;
	struct igbvf_ring *rx_ring = adapter->rx_ring;
	u64 rdba;
	u32 rdlen, rxdctl;

	/* disable receives */
	rxdctl = er32(RXDCTL(0));
	ew32(RXDCTL(0), rxdctl & ~E1000_RXDCTL_QUEUE_ENABLE);
	e1e_flush();
	msleep(10);

	rdlen = rx_ring->count * sizeof(union e1000_adv_rx_desc);

	/*
	 * Setup the HW Rx Head and Tail Descriptor Pointers and
	 * the Base and Length of the Rx Descriptor Ring
	 */
	rdba = rx_ring->dma;
	ew32(RDBAL(0), (rdba & DMA_BIT_MASK(32)));
	ew32(RDBAH(0), (rdba >> 32));
	ew32(RDLEN(0), rx_ring->count * sizeof(union e1000_adv_rx_desc));
	rx_ring->head = E1000_RDH(0);
	rx_ring->tail = E1000_RDT(0);
	ew32(RDH(0), 0);
	ew32(RDT(0), 0);

	rxdctl |= E1000_RXDCTL_QUEUE_ENABLE;
	rxdctl &= 0xFFF00000;
	rxdctl |= IGBVF_RX_PTHRESH;
	rxdctl |= IGBVF_RX_HTHRESH << 8;
	rxdctl |= IGBVF_RX_WTHRESH << 16;

	igbvf_set_rlpml(adapter);

	/* enable receives */
	ew32(RXDCTL(0), rxdctl);
}

/**
 * igbvf_set_multi - Multicast and Promiscuous mode set
 * @netdev: network interface device structure
 *
 * The set_multi entry point is called whenever the multicast address
 * list or the network interface flags are updated.  This routine is
 * responsible for configuring the hardware for proper multicast,
 * promiscuous mode, and all-multi behavior.
 **/
static void igbvf_set_multi(struct net_device *netdev)
{
	struct igbvf_adapter *adapter = netdev_priv(netdev);
	struct e1000_hw *hw = &adapter->hw;
	struct netdev_hw_addr *ha;
	u8  *mta_list = NULL;
	int i;

	if (!netdev_mc_empty(netdev)) {
		mta_list = kmalloc(netdev_mc_count(netdev) * 6, GFP_ATOMIC);
		if (!mta_list) {
			dev_err(&adapter->pdev->dev,
			        "failed to allocate multicast filter list\n");
			return;
		}
	}

	/* prepare a packed array of only addresses. */
	i = 0;
	netdev_for_each_mc_addr(ha, netdev)
		memcpy(mta_list + (i++ * ETH_ALEN), ha->addr, ETH_ALEN);

	hw->mac.ops.update_mc_addr_list(hw, mta_list, i, 0, 0);
	kfree(mta_list);
}

/**
 * igbvf_configure - configure the hardware for Rx and Tx
 * @adapter: private board structure
 **/
static void igbvf_configure(struct igbvf_adapter *adapter)
{
	igbvf_set_multi(adapter->netdev);

	igbvf_restore_vlan(adapter);

	igbvf_configure_tx(adapter);
	igbvf_setup_srrctl(adapter);
	igbvf_configure_rx(adapter);
	igbvf_alloc_rx_buffers(adapter->rx_ring,
	                       igbvf_desc_unused(adapter->rx_ring));
}

/* igbvf_reset - bring the hardware into a known good state
 *
 * This function boots the hardware and enables some settings that
 * require a configuration cycle of the hardware - those cannot be
 * set/changed during runtime. After reset the device needs to be
 * properly configured for Rx, Tx etc.
 */
static void igbvf_reset(struct igbvf_adapter *adapter)
{
	struct e1000_mac_info *mac = &adapter->hw.mac;
	struct net_device *netdev = adapter->netdev;
	struct e1000_hw *hw = &adapter->hw;

	/* Allow time for pending master requests to run */
	if (mac->ops.reset_hw(hw))
		dev_err(&adapter->pdev->dev, "PF still resetting\n");

	mac->ops.init_hw(hw);

	if (is_valid_ether_addr(adapter->hw.mac.addr)) {
		memcpy(netdev->dev_addr, adapter->hw.mac.addr,
		       netdev->addr_len);
		memcpy(netdev->perm_addr, adapter->hw.mac.addr,
		       netdev->addr_len);
	}

	adapter->last_reset = jiffies;
}

int igbvf_up(struct igbvf_adapter *adapter)
{
	struct e1000_hw *hw = &adapter->hw;

	/* hardware has been reset, we need to reload some things */
	igbvf_configure(adapter);

	clear_bit(__IGBVF_DOWN, &adapter->state);

	napi_enable(&adapter->rx_ring->napi);
	if (adapter->msix_entries)
		igbvf_configure_msix(adapter);

	/* Clear any pending interrupts. */
	er32(EICR);
	igbvf_irq_enable(adapter);

	/* start the watchdog */
	hw->mac.get_link_status = 1;
	mod_timer(&adapter->watchdog_timer, jiffies + 1);


	return 0;
}

void igbvf_down(struct igbvf_adapter *adapter)
{
	struct net_device *netdev = adapter->netdev;
	struct e1000_hw *hw = &adapter->hw;
	u32 rxdctl, txdctl;

	/*
	 * signal that we're down so the interrupt handler does not
	 * reschedule our watchdog timer
	 */
	set_bit(__IGBVF_DOWN, &adapter->state);

	/* disable receives in the hardware */
	rxdctl = er32(RXDCTL(0));
	ew32(RXDCTL(0), rxdctl & ~E1000_RXDCTL_QUEUE_ENABLE);

	netif_stop_queue(netdev);

	/* disable transmits in the hardware */
	txdctl = er32(TXDCTL(0));
	ew32(TXDCTL(0), txdctl & ~E1000_TXDCTL_QUEUE_ENABLE);

	/* flush both disables and wait for them to finish */
	e1e_flush();
	msleep(10);

	napi_disable(&adapter->rx_ring->napi);

	igbvf_irq_disable(adapter);

	del_timer_sync(&adapter->watchdog_timer);

	netif_carrier_off(netdev);

	/* record the stats before reset*/
	igbvf_update_stats(adapter);

	adapter->link_speed = 0;
	adapter->link_duplex = 0;

	igbvf_reset(adapter);
	igbvf_clean_tx_ring(adapter->tx_ring);
	igbvf_clean_rx_ring(adapter->rx_ring);
}

void igbvf_reinit_locked(struct igbvf_adapter *adapter)
{
	might_sleep();
	while (test_and_set_bit(__IGBVF_RESETTING, &adapter->state))
		msleep(1);
	igbvf_down(adapter);
	igbvf_up(adapter);
	clear_bit(__IGBVF_RESETTING, &adapter->state);
}

/**
 * igbvf_sw_init - Initialize general software structures (struct igbvf_adapter)
 * @adapter: board private structure to initialize
 *
 * igbvf_sw_init initializes the Adapter private data structure.
 * Fields are initialized based on PCI device information and
 * OS network device settings (MTU size).
 **/
static int __devinit igbvf_sw_init(struct igbvf_adapter *adapter)
{
	struct net_device *netdev = adapter->netdev;
	s32 rc;

	adapter->rx_buffer_len = ETH_FRAME_LEN + VLAN_HLEN + ETH_FCS_LEN;
	adapter->rx_ps_hdr_size = 0;
	adapter->max_frame_size = netdev->mtu + ETH_HLEN + ETH_FCS_LEN;
	adapter->min_frame_size = ETH_ZLEN + ETH_FCS_LEN;

	adapter->tx_int_delay = 8;
	adapter->tx_abs_int_delay = 32;
	adapter->rx_int_delay = 0;
	adapter->rx_abs_int_delay = 8;
	adapter->itr_setting = 3;
	adapter->itr = 20000;

	/* Set various function pointers */
	adapter->ei->init_ops(&adapter->hw);

	rc = adapter->hw.mac.ops.init_params(&adapter->hw);
	if (rc)
		return rc;

	rc = adapter->hw.mbx.ops.init_params(&adapter->hw);
	if (rc)
		return rc;

	igbvf_set_interrupt_capability(adapter);

	if (igbvf_alloc_queues(adapter))
		return -ENOMEM;

	spin_lock_init(&adapter->tx_queue_lock);

	/* Explicitly disable IRQ since the NIC can be in any state. */
	igbvf_irq_disable(adapter);

	spin_lock_init(&adapter->stats_lock);

	set_bit(__IGBVF_DOWN, &adapter->state);
	return 0;
}

static void igbvf_initialize_last_counter_stats(struct igbvf_adapter *adapter)
{
	struct e1000_hw *hw = &adapter->hw;

	adapter->stats.last_gprc = er32(VFGPRC);
	adapter->stats.last_gorc = er32(VFGORC);
	adapter->stats.last_gptc = er32(VFGPTC);
	adapter->stats.last_gotc = er32(VFGOTC);
	adapter->stats.last_mprc = er32(VFMPRC);
	adapter->stats.last_gotlbc = er32(VFGOTLBC);
	adapter->stats.last_gptlbc = er32(VFGPTLBC);
	adapter->stats.last_gorlbc = er32(VFGORLBC);
	adapter->stats.last_gprlbc = er32(VFGPRLBC);

	adapter->stats.base_gprc = er32(VFGPRC);
	adapter->stats.base_gorc = er32(VFGORC);
	adapter->stats.base_gptc = er32(VFGPTC);
	adapter->stats.base_gotc = er32(VFGOTC);
	adapter->stats.base_mprc = er32(VFMPRC);
	adapter->stats.base_gotlbc = er32(VFGOTLBC);
	adapter->stats.base_gptlbc = er32(VFGPTLBC);
	adapter->stats.base_gorlbc = er32(VFGORLBC);
	adapter->stats.base_gprlbc = er32(VFGPRLBC);
}

/**
 * igbvf_open - Called when a network interface is made active
 * @netdev: network interface device structure
 *
 * Returns 0 on success, negative value on failure
 *
 * The open entry point is called when a network interface is made
 * active by the system (IFF_UP).  At this point all resources needed
 * for transmit and receive operations are allocated, the interrupt
 * handler is registered with the OS, the watchdog timer is started,
 * and the stack is notified that the interface is ready.
 **/
static int igbvf_open(struct net_device *netdev)
{
	struct igbvf_adapter *adapter = netdev_priv(netdev);
	struct e1000_hw *hw = &adapter->hw;
	int err;

	/* disallow open during test */
	if (test_bit(__IGBVF_TESTING, &adapter->state))
		return -EBUSY;

	/* allocate transmit descriptors */
	err = igbvf_setup_tx_resources(adapter, adapter->tx_ring);
	if (err)
		goto err_setup_tx;

	/* allocate receive descriptors */
	err = igbvf_setup_rx_resources(adapter, adapter->rx_ring);
	if (err)
		goto err_setup_rx;

	/*
	 * before we allocate an interrupt, we must be ready to handle it.
	 * Setting DEBUG_SHIRQ in the kernel makes it fire an interrupt
	 * as soon as we call pci_request_irq, so we have to setup our
	 * clean_rx handler before we do so.
	 */
	igbvf_configure(adapter);

	err = igbvf_request_irq(adapter);
	if (err)
		goto err_req_irq;

	/* From here on the code is the same as igbvf_up() */
	clear_bit(__IGBVF_DOWN, &adapter->state);

	napi_enable(&adapter->rx_ring->napi);

	/* clear any pending interrupts */
	er32(EICR);

	igbvf_irq_enable(adapter);

	/* start the watchdog */
	hw->mac.get_link_status = 1;
	mod_timer(&adapter->watchdog_timer, jiffies + 1);

	return 0;

err_req_irq:
	igbvf_free_rx_resources(adapter->rx_ring);
err_setup_rx:
	igbvf_free_tx_resources(adapter->tx_ring);
err_setup_tx:
	igbvf_reset(adapter);

	return err;
}

/**
 * igbvf_close - Disables a network interface
 * @netdev: network interface device structure
 *
 * Returns 0, this is not allowed to fail
 *
 * The close entry point is called when an interface is de-activated
 * by the OS.  The hardware is still under the drivers control, but
 * needs to be disabled.  A global MAC reset is issued to stop the
 * hardware, and all transmit and receive resources are freed.
 **/
static int igbvf_close(struct net_device *netdev)
{
	struct igbvf_adapter *adapter = netdev_priv(netdev);

	WARN_ON(test_bit(__IGBVF_RESETTING, &adapter->state));
	igbvf_down(adapter);

	igbvf_free_irq(adapter);

	igbvf_free_tx_resources(adapter->tx_ring);
	igbvf_free_rx_resources(adapter->rx_ring);

	return 0;
}
/**
 * igbvf_set_mac - Change the Ethernet Address of the NIC
 * @netdev: network interface device structure
 * @p: pointer to an address structure
 *
 * Returns 0 on success, negative on failure
 **/
static int igbvf_set_mac(struct net_device *netdev, void *p)
{
	struct igbvf_adapter *adapter = netdev_priv(netdev);
	struct e1000_hw *hw = &adapter->hw;
	struct sockaddr *addr = p;

	if (!is_valid_ether_addr(addr->sa_data))
		return -EADDRNOTAVAIL;

	memcpy(hw->mac.addr, addr->sa_data, netdev->addr_len);

	hw->mac.ops.rar_set(hw, hw->mac.addr, 0);

	if (memcmp(addr->sa_data, hw->mac.addr, 6))
		return -EADDRNOTAVAIL;

	memcpy(netdev->dev_addr, addr->sa_data, netdev->addr_len);

	return 0;
}

#define UPDATE_VF_COUNTER(reg, name)                                    \
	{                                                               \
		u32 current_counter = er32(reg);                        \
		if (current_counter < adapter->stats.last_##name)       \
			adapter->stats.name += 0x100000000LL;           \
		adapter->stats.last_##name = current_counter;           \
		adapter->stats.name &= 0xFFFFFFFF00000000LL;            \
		adapter->stats.name |= current_counter;                 \
	}

/**
 * igbvf_update_stats - Update the board statistics counters
 * @adapter: board private structure
**/
void igbvf_update_stats(struct igbvf_adapter *adapter)
{
	struct e1000_hw *hw = &adapter->hw;
	struct pci_dev *pdev = adapter->pdev;

	/*
	 * Prevent stats update while adapter is being reset, link is down
	 * or if the pci connection is down.
	 */
	if (adapter->link_speed == 0)
		return;

	if (test_bit(__IGBVF_RESETTING, &adapter->state))
		return;

	if (pci_channel_offline(pdev))
		return;

	UPDATE_VF_COUNTER(VFGPRC, gprc);
	UPDATE_VF_COUNTER(VFGORC, gorc);
	UPDATE_VF_COUNTER(VFGPTC, gptc);
	UPDATE_VF_COUNTER(VFGOTC, gotc);
	UPDATE_VF_COUNTER(VFMPRC, mprc);
	UPDATE_VF_COUNTER(VFGOTLBC, gotlbc);
	UPDATE_VF_COUNTER(VFGPTLBC, gptlbc);
	UPDATE_VF_COUNTER(VFGORLBC, gorlbc);
	UPDATE_VF_COUNTER(VFGPRLBC, gprlbc);

	/* Fill out the OS statistics structure */
	adapter->net_stats.multicast = adapter->stats.mprc;
}

static void igbvf_print_link_info(struct igbvf_adapter *adapter)
{
	dev_info(&adapter->pdev->dev, "Link is Up %d Mbps %s Duplex\n",
		 adapter->link_speed,
		 adapter->link_duplex == FULL_DUPLEX ? "Full" : "Half");
}

static bool igbvf_has_link(struct igbvf_adapter *adapter)
{
	struct e1000_hw *hw = &adapter->hw;
	s32 ret_val = E1000_SUCCESS;
	bool link_active;

	/* If interface is down, stay link down */
	if (test_bit(__IGBVF_DOWN, &adapter->state))
		return false;

	ret_val = hw->mac.ops.check_for_link(hw);
	link_active = !hw->mac.get_link_status;

	/* if check for link returns error we will need to reset */
	if (ret_val && time_after(jiffies, adapter->last_reset + (10 * HZ)))
		schedule_work(&adapter->reset_task);

	return link_active;
}

/**
 * igbvf_watchdog - Timer Call-back
 * @data: pointer to adapter cast into an unsigned long
 **/
static void igbvf_watchdog(unsigned long data)
{
	struct igbvf_adapter *adapter = (struct igbvf_adapter *) data;

	/* Do the rest outside of interrupt context */
	schedule_work(&adapter->watchdog_task);
}

static void igbvf_watchdog_task(struct work_struct *work)
{
	struct igbvf_adapter *adapter = container_of(work,
	                                             struct igbvf_adapter,
	                                             watchdog_task);
	struct net_device *netdev = adapter->netdev;
	struct e1000_mac_info *mac = &adapter->hw.mac;
	struct igbvf_ring *tx_ring = adapter->tx_ring;
	struct e1000_hw *hw = &adapter->hw;
	u32 link;
	int tx_pending = 0;

	link = igbvf_has_link(adapter);

	if (link) {
		if (!netif_carrier_ok(netdev)) {
			mac->ops.get_link_up_info(&adapter->hw,
			                          &adapter->link_speed,
			                          &adapter->link_duplex);
			igbvf_print_link_info(adapter);

			netif_carrier_on(netdev);
			netif_wake_queue(netdev);
		}
	} else {
		if (netif_carrier_ok(netdev)) {
			adapter->link_speed = 0;
			adapter->link_duplex = 0;
			dev_info(&adapter->pdev->dev, "Link is Down\n");
			netif_carrier_off(netdev);
			netif_stop_queue(netdev);
		}
	}

	if (netif_carrier_ok(netdev)) {
		igbvf_update_stats(adapter);
	} else {
		tx_pending = (igbvf_desc_unused(tx_ring) + 1 <
		              tx_ring->count);
		if (tx_pending) {
			/*
			 * We've lost link, so the controller stops DMA,
			 * but we've got queued Tx work that's never going
			 * to get done, so reset controller to flush Tx.
			 * (Do the reset outside of interrupt context).
			 */
			adapter->tx_timeout_count++;
			schedule_work(&adapter->reset_task);
		}
	}

	/* Cause software interrupt to ensure Rx ring is cleaned */
	ew32(EICS, adapter->rx_ring->eims_value);

	/* Reset the timer */
	if (!test_bit(__IGBVF_DOWN, &adapter->state))
		mod_timer(&adapter->watchdog_timer,
			  round_jiffies(jiffies + (2 * HZ)));
}

#define IGBVF_TX_FLAGS_CSUM             0x00000001
#define IGBVF_TX_FLAGS_VLAN             0x00000002
#define IGBVF_TX_FLAGS_TSO              0x00000004
#define IGBVF_TX_FLAGS_IPV4             0x00000008
#define IGBVF_TX_FLAGS_VLAN_MASK        0xffff0000
#define IGBVF_TX_FLAGS_VLAN_SHIFT       16

static int igbvf_tso(struct igbvf_adapter *adapter,
                     struct igbvf_ring *tx_ring,
                     struct sk_buff *skb, u32 tx_flags, u8 *hdr_len)
{
	struct e1000_adv_tx_context_desc *context_desc;
	unsigned int i;
	int err;
	struct igbvf_buffer *buffer_info;
	u32 info = 0, tu_cmd = 0;
	u32 mss_l4len_idx, l4len;
	*hdr_len = 0;

	if (skb_header_cloned(skb)) {
		err = pskb_expand_head(skb, 0, 0, GFP_ATOMIC);
		if (err) {
			dev_err(&adapter->pdev->dev,
			        "igbvf_tso returning an error\n");
			return err;
		}
	}

	l4len = tcp_hdrlen(skb);
	*hdr_len += l4len;

	if (skb->protocol == htons(ETH_P_IP)) {
		struct iphdr *iph = ip_hdr(skb);
		iph->tot_len = 0;
		iph->check = 0;
		tcp_hdr(skb)->check = ~csum_tcpudp_magic(iph->saddr,
		                                         iph->daddr, 0,
		                                         IPPROTO_TCP,
		                                         0);
	} else if (skb_is_gso_v6(skb)) {
		ipv6_hdr(skb)->payload_len = 0;
		tcp_hdr(skb)->check = ~csum_ipv6_magic(&ipv6_hdr(skb)->saddr,
		                                       &ipv6_hdr(skb)->daddr,
		                                       0, IPPROTO_TCP, 0);
	}

	i = tx_ring->next_to_use;

	buffer_info = &tx_ring->buffer_info[i];
	context_desc = IGBVF_TX_CTXTDESC_ADV(*tx_ring, i);
	/* VLAN MACLEN IPLEN */
	if (tx_flags & IGBVF_TX_FLAGS_VLAN)
		info |= (tx_flags & IGBVF_TX_FLAGS_VLAN_MASK);
	info |= (skb_network_offset(skb) << E1000_ADVTXD_MACLEN_SHIFT);
	*hdr_len += skb_network_offset(skb);
	info |= (skb_transport_header(skb) - skb_network_header(skb));
	*hdr_len += (skb_transport_header(skb) - skb_network_header(skb));
	context_desc->vlan_macip_lens = cpu_to_le32(info);

	/* ADV DTYP TUCMD MKRLOC/ISCSIHEDLEN */
	tu_cmd |= (E1000_TXD_CMD_DEXT | E1000_ADVTXD_DTYP_CTXT);

	if (skb->protocol == htons(ETH_P_IP))
		tu_cmd |= E1000_ADVTXD_TUCMD_IPV4;
	tu_cmd |= E1000_ADVTXD_TUCMD_L4T_TCP;

	context_desc->type_tucmd_mlhl = cpu_to_le32(tu_cmd);

	/* MSS L4LEN IDX */
	mss_l4len_idx = (skb_shinfo(skb)->gso_size << E1000_ADVTXD_MSS_SHIFT);
	mss_l4len_idx |= (l4len << E1000_ADVTXD_L4LEN_SHIFT);

	context_desc->mss_l4len_idx = cpu_to_le32(mss_l4len_idx);
	context_desc->seqnum_seed = 0;

	buffer_info->time_stamp = jiffies;
	buffer_info->next_to_watch = i;
	buffer_info->dma = 0;
	i++;
	if (i == tx_ring->count)
		i = 0;

	tx_ring->next_to_use = i;

	return true;
}

static inline bool igbvf_tx_csum(struct igbvf_adapter *adapter,
                                 struct igbvf_ring *tx_ring,
                                 struct sk_buff *skb, u32 tx_flags)
{
	struct e1000_adv_tx_context_desc *context_desc;
	unsigned int i;
	struct igbvf_buffer *buffer_info;
	u32 info = 0, tu_cmd = 0;

	if ((skb->ip_summed == CHECKSUM_PARTIAL) ||
	    (tx_flags & IGBVF_TX_FLAGS_VLAN)) {
		i = tx_ring->next_to_use;
		buffer_info = &tx_ring->buffer_info[i];
		context_desc = IGBVF_TX_CTXTDESC_ADV(*tx_ring, i);

		if (tx_flags & IGBVF_TX_FLAGS_VLAN)
			info |= (tx_flags & IGBVF_TX_FLAGS_VLAN_MASK);

		info |= (skb_network_offset(skb) << E1000_ADVTXD_MACLEN_SHIFT);
		if (skb->ip_summed == CHECKSUM_PARTIAL)
			info |= (skb_transport_header(skb) -
			         skb_network_header(skb));


		context_desc->vlan_macip_lens = cpu_to_le32(info);

		tu_cmd |= (E1000_TXD_CMD_DEXT | E1000_ADVTXD_DTYP_CTXT);

		if (skb->ip_summed == CHECKSUM_PARTIAL) {
			switch (skb->protocol) {
			case __constant_htons(ETH_P_IP):
				tu_cmd |= E1000_ADVTXD_TUCMD_IPV4;
				if (ip_hdr(skb)->protocol == IPPROTO_TCP)
					tu_cmd |= E1000_ADVTXD_TUCMD_L4T_TCP;
				break;
			case __constant_htons(ETH_P_IPV6):
				if (ipv6_hdr(skb)->nexthdr == IPPROTO_TCP)
					tu_cmd |= E1000_ADVTXD_TUCMD_L4T_TCP;
				break;
			default:
				break;
			}
		}

		context_desc->type_tucmd_mlhl = cpu_to_le32(tu_cmd);
		context_desc->seqnum_seed = 0;
		context_desc->mss_l4len_idx = 0;

		buffer_info->time_stamp = jiffies;
		buffer_info->next_to_watch = i;
		buffer_info->dma = 0;
		i++;
		if (i == tx_ring->count)
			i = 0;
		tx_ring->next_to_use = i;

		return true;
	}

	return false;
}

static int igbvf_maybe_stop_tx(struct net_device *netdev, int size)
{
	struct igbvf_adapter *adapter = netdev_priv(netdev);

	/* there is enough descriptors then we don't need to worry  */
	if (igbvf_desc_unused(adapter->tx_ring) >= size)
		return 0;

	netif_stop_queue(netdev);

	smp_mb();

	/* We need to check again just in case room has been made available */
	if (igbvf_desc_unused(adapter->tx_ring) < size)
		return -EBUSY;

	netif_wake_queue(netdev);

	++adapter->restart_queue;
	return 0;
}

#define IGBVF_MAX_TXD_PWR       16
#define IGBVF_MAX_DATA_PER_TXD  (1 << IGBVF_MAX_TXD_PWR)

static inline int igbvf_tx_map_adv(struct igbvf_adapter *adapter,
                                   struct igbvf_ring *tx_ring,
                                   struct sk_buff *skb,
                                   unsigned int first)
{
	struct igbvf_buffer *buffer_info;
	struct pci_dev *pdev = adapter->pdev;
	unsigned int len = skb_headlen(skb);
	unsigned int count = 0, i;
	unsigned int f;

	i = tx_ring->next_to_use;

	buffer_info = &tx_ring->buffer_info[i];
	BUG_ON(len >= IGBVF_MAX_DATA_PER_TXD);
	buffer_info->length = len;
	/* set time_stamp *before* dma to help avoid a possible race */
	buffer_info->time_stamp = jiffies;
	buffer_info->next_to_watch = i;
	buffer_info->mapped_as_page = false;
	buffer_info->dma = dma_map_single(&pdev->dev, skb->data, len,
					  DMA_TO_DEVICE);
	if (dma_mapping_error(&pdev->dev, buffer_info->dma))
		goto dma_error;


	for (f = 0; f < skb_shinfo(skb)->nr_frags; f++) {
		const struct skb_frag_struct *frag;

		count++;
		i++;
		if (i == tx_ring->count)
			i = 0;

		frag = &skb_shinfo(skb)->frags[f];
		len = skb_frag_size(frag);

		buffer_info = &tx_ring->buffer_info[i];
		BUG_ON(len >= IGBVF_MAX_DATA_PER_TXD);
		buffer_info->length = len;
		buffer_info->time_stamp = jiffies;
		buffer_info->next_to_watch = i;
		buffer_info->mapped_as_page = true;
		buffer_info->dma = skb_frag_dma_map(&pdev->dev, frag, 0, len,
						DMA_TO_DEVICE);
		if (dma_mapping_error(&pdev->dev, buffer_info->dma))
			goto dma_error;
	}

	tx_ring->buffer_info[i].skb = skb;
	tx_ring->buffer_info[first].next_to_watch = i;

	return ++count;

dma_error:
	dev_err(&pdev->dev, "TX DMA map failed\n");

	/* clear timestamp and dma mappings for failed buffer_info mapping */
	buffer_info->dma = 0;
	buffer_info->time_stamp = 0;
	buffer_info->length = 0;
	buffer_info->next_to_watch = 0;
	buffer_info->mapped_as_page = false;
	if (count)
		count--;

	/* clear timestamp and dma mappings for remaining portion of packet */
	while (count--) {
		if (i==0)
			i += tx_ring->count;
		i--;
		buffer_info = &tx_ring->buffer_info[i];
		igbvf_put_txbuf(adapter, buffer_info);
	}

	return 0;
}

static inline void igbvf_tx_queue_adv(struct igbvf_adapter *adapter,
                                      struct igbvf_ring *tx_ring,
                                      int tx_flags, int count, u32 paylen,
                                      u8 hdr_len)
{
	union e1000_adv_tx_desc *tx_desc = NULL;
	struct igbvf_buffer *buffer_info;
	u32 olinfo_status = 0, cmd_type_len;
	unsigned int i;

	cmd_type_len = (E1000_ADVTXD_DTYP_DATA | E1000_ADVTXD_DCMD_IFCS |
	                E1000_ADVTXD_DCMD_DEXT);

	if (tx_flags & IGBVF_TX_FLAGS_VLAN)
		cmd_type_len |= E1000_ADVTXD_DCMD_VLE;

	if (tx_flags & IGBVF_TX_FLAGS_TSO) {
		cmd_type_len |= E1000_ADVTXD_DCMD_TSE;

		/* insert tcp checksum */
		olinfo_status |= E1000_TXD_POPTS_TXSM << 8;

		/* insert ip checksum */
		if (tx_flags & IGBVF_TX_FLAGS_IPV4)
			olinfo_status |= E1000_TXD_POPTS_IXSM << 8;

	} else if (tx_flags & IGBVF_TX_FLAGS_CSUM) {
		olinfo_status |= E1000_TXD_POPTS_TXSM << 8;
	}

	olinfo_status |= ((paylen - hdr_len) << E1000_ADVTXD_PAYLEN_SHIFT);

	i = tx_ring->next_to_use;
	while (count--) {
		buffer_info = &tx_ring->buffer_info[i];
		tx_desc = IGBVF_TX_DESC_ADV(*tx_ring, i);
		tx_desc->read.buffer_addr = cpu_to_le64(buffer_info->dma);
		tx_desc->read.cmd_type_len =
		         cpu_to_le32(cmd_type_len | buffer_info->length);
		tx_desc->read.olinfo_status = cpu_to_le32(olinfo_status);
		i++;
		if (i == tx_ring->count)
			i = 0;
	}

	tx_desc->read.cmd_type_len |= cpu_to_le32(adapter->txd_cmd);
	/* Force memory writes to complete before letting h/w
	 * know there are new descriptors to fetch.  (Only
	 * applicable for weak-ordered memory model archs,
	 * such as IA-64). */
	wmb();

	tx_ring->next_to_use = i;
	writel(i, adapter->hw.hw_addr + tx_ring->tail);
	/* we need this if more than one processor can write to our tail
	 * at a time, it syncronizes IO on IA64/Altix systems */
	mmiowb();
}

static netdev_tx_t igbvf_xmit_frame_ring_adv(struct sk_buff *skb,
					     struct net_device *netdev,
					     struct igbvf_ring *tx_ring)
{
	struct igbvf_adapter *adapter = netdev_priv(netdev);
	unsigned int first, tx_flags = 0;
	u8 hdr_len = 0;
	int count = 0;
	int tso = 0;

	if (test_bit(__IGBVF_DOWN, &adapter->state)) {
		dev_kfree_skb_any(skb);
		return NETDEV_TX_OK;
	}

	if (skb->len <= 0) {
		dev_kfree_skb_any(skb);
		return NETDEV_TX_OK;
	}

	/*
	 * need: count + 4 desc gap to keep tail from touching
         *       + 2 desc gap to keep tail from touching head,
         *       + 1 desc for skb->data,
         *       + 1 desc for context descriptor,
	 * head, otherwise try next time
	 */
	if (igbvf_maybe_stop_tx(netdev, skb_shinfo(skb)->nr_frags + 4)) {
		/* this is a hard error */
		return NETDEV_TX_BUSY;
	}

	if (vlan_tx_tag_present(skb)) {
		tx_flags |= IGBVF_TX_FLAGS_VLAN;
		tx_flags |= (vlan_tx_tag_get(skb) << IGBVF_TX_FLAGS_VLAN_SHIFT);
	}

	if (skb->protocol == htons(ETH_P_IP))
		tx_flags |= IGBVF_TX_FLAGS_IPV4;

	first = tx_ring->next_to_use;

	tso = skb_is_gso(skb) ?
		igbvf_tso(adapter, tx_ring, skb, tx_flags, &hdr_len) : 0;
	if (unlikely(tso < 0)) {
		dev_kfree_skb_any(skb);
		return NETDEV_TX_OK;
	}

	if (tso)
		tx_flags |= IGBVF_TX_FLAGS_TSO;
	else if (igbvf_tx_csum(adapter, tx_ring, skb, tx_flags) &&
	         (skb->ip_summed == CHECKSUM_PARTIAL))
		tx_flags |= IGBVF_TX_FLAGS_CSUM;

	/*
	 * count reflects descriptors mapped, if 0 then mapping error
	 * has occurred and we need to rewind the descriptor queue
	 */
	count = igbvf_tx_map_adv(adapter, tx_ring, skb, first);

	if (count) {
		igbvf_tx_queue_adv(adapter, tx_ring, tx_flags, count,
		                   skb->len, hdr_len);
		/* Make sure there is space in the ring for the next send. */
		igbvf_maybe_stop_tx(netdev, MAX_SKB_FRAGS + 4);
	} else {
		dev_kfree_skb_any(skb);
		tx_ring->buffer_info[first].time_stamp = 0;
		tx_ring->next_to_use = first;
	}

	return NETDEV_TX_OK;
}

static netdev_tx_t igbvf_xmit_frame(struct sk_buff *skb,
				    struct net_device *netdev)
{
	struct igbvf_adapter *adapter = netdev_priv(netdev);
	struct igbvf_ring *tx_ring;

	if (test_bit(__IGBVF_DOWN, &adapter->state)) {
		dev_kfree_skb_any(skb);
		return NETDEV_TX_OK;
	}

	tx_ring = &adapter->tx_ring[0];

	return igbvf_xmit_frame_ring_adv(skb, netdev, tx_ring);
}

/**
 * igbvf_tx_timeout - Respond to a Tx Hang
 * @netdev: network interface device structure
 **/
static void igbvf_tx_timeout(struct net_device *netdev)
{
	struct igbvf_adapter *adapter = netdev_priv(netdev);

	/* Do the reset outside of interrupt context */
	adapter->tx_timeout_count++;
	schedule_work(&adapter->reset_task);
}

static void igbvf_reset_task(struct work_struct *work)
{
	struct igbvf_adapter *adapter;
	adapter = container_of(work, struct igbvf_adapter, reset_task);

	igbvf_reinit_locked(adapter);
}

/**
 * igbvf_get_stats - Get System Network Statistics
 * @netdev: network interface device structure
 *
 * Returns the address of the device statistics structure.
 * The statistics are actually updated from the timer callback.
 **/
static struct net_device_stats *igbvf_get_stats(struct net_device *netdev)
{
	struct igbvf_adapter *adapter = netdev_priv(netdev);

	/* only return the current stats */
	return &adapter->net_stats;
}

/**
 * igbvf_change_mtu - Change the Maximum Transfer Unit
 * @netdev: network interface device structure
 * @new_mtu: new value for maximum frame size
 *
 * Returns 0 on success, negative on failure
 **/
static int igbvf_change_mtu(struct net_device *netdev, int new_mtu)
{
	struct igbvf_adapter *adapter = netdev_priv(netdev);
	int max_frame = new_mtu + ETH_HLEN + ETH_FCS_LEN;

	if ((new_mtu < 68) || (max_frame > MAX_JUMBO_FRAME_SIZE)) {
		dev_err(&adapter->pdev->dev, "Invalid MTU setting\n");
		return -EINVAL;
	}

#define MAX_STD_JUMBO_FRAME_SIZE 9234
	if (max_frame > MAX_STD_JUMBO_FRAME_SIZE) {
		dev_err(&adapter->pdev->dev, "MTU > 9216 not supported.\n");
		return -EINVAL;
	}

	while (test_and_set_bit(__IGBVF_RESETTING, &adapter->state))
		msleep(1);
	/* igbvf_down has a dependency on max_frame_size */
	adapter->max_frame_size = max_frame;
	if (netif_running(netdev))
		igbvf_down(adapter);

	/*
	 * NOTE: netdev_alloc_skb reserves 16 bytes, and typically NET_IP_ALIGN
	 * means we reserve 2 more, this pushes us to allocate from the next
	 * larger slab size.
	 * i.e. RXBUFFER_2048 --> size-4096 slab
	 * However with the new *_jumbo_rx* routines, jumbo receives will use
	 * fragmented skbs
	 */

	if (max_frame <= 1024)
		adapter->rx_buffer_len = 1024;
	else if (max_frame <= 2048)
		adapter->rx_buffer_len = 2048;
	else
#if (PAGE_SIZE / 2) > 16384
		adapter->rx_buffer_len = 16384;
#else
		adapter->rx_buffer_len = PAGE_SIZE / 2;
#endif


	/* adjust allocation if LPE protects us, and we aren't using SBP */
	if ((max_frame == ETH_FRAME_LEN + ETH_FCS_LEN) ||
	     (max_frame == ETH_FRAME_LEN + VLAN_HLEN + ETH_FCS_LEN))
		adapter->rx_buffer_len = ETH_FRAME_LEN + VLAN_HLEN +
		                         ETH_FCS_LEN;

	dev_info(&adapter->pdev->dev, "changing MTU from %d to %d\n",
	         netdev->mtu, new_mtu);
	netdev->mtu = new_mtu;

	if (netif_running(netdev))
		igbvf_up(adapter);
	else
		igbvf_reset(adapter);

	clear_bit(__IGBVF_RESETTING, &adapter->state);

	return 0;
}

static int igbvf_ioctl(struct net_device *netdev, struct ifreq *ifr, int cmd)
{
	switch (cmd) {
	default:
		return -EOPNOTSUPP;
	}
}

static int igbvf_suspend(struct pci_dev *pdev, pm_message_t state)
{
	struct net_device *netdev = pci_get_drvdata(pdev);
	struct igbvf_adapter *adapter = netdev_priv(netdev);
#ifdef CONFIG_PM
	int retval = 0;
#endif

	netif_device_detach(netdev);

	if (netif_running(netdev)) {
		WARN_ON(test_bit(__IGBVF_RESETTING, &adapter->state));
		igbvf_down(adapter);
		igbvf_free_irq(adapter);
	}

#ifdef CONFIG_PM
	retval = pci_save_state(pdev);
	if (retval)
		return retval;
#endif

	pci_disable_device(pdev);

	return 0;
}

#ifdef CONFIG_PM
static int igbvf_resume(struct pci_dev *pdev)
{
	struct net_device *netdev = pci_get_drvdata(pdev);
	struct igbvf_adapter *adapter = netdev_priv(netdev);
	u32 err;

	pci_restore_state(pdev);
	err = pci_enable_device_mem(pdev);
	if (err) {
		dev_err(&pdev->dev, "Cannot enable PCI device from suspend\n");
		return err;
	}

	pci_set_master(pdev);

	if (netif_running(netdev)) {
		err = igbvf_request_irq(adapter);
		if (err)
			return err;
	}

	igbvf_reset(adapter);

	if (netif_running(netdev))
		igbvf_up(adapter);

	netif_device_attach(netdev);

	return 0;
}
#endif

static void igbvf_shutdown(struct pci_dev *pdev)
{
	igbvf_suspend(pdev, PMSG_SUSPEND);
}

#ifdef CONFIG_NET_POLL_CONTROLLER
/*
 * Polling 'interrupt' - used by things like netconsole to send skbs
 * without having to re-enable interrupts. It's not called while
 * the interrupt routine is executing.
 */
static void igbvf_netpoll(struct net_device *netdev)
{
	struct igbvf_adapter *adapter = netdev_priv(netdev);

	disable_irq(adapter->pdev->irq);

	igbvf_clean_tx_irq(adapter->tx_ring);

	enable_irq(adapter->pdev->irq);
}
#endif

/**
 * igbvf_io_error_detected - called when PCI error is detected
 * @pdev: Pointer to PCI device
 * @state: The current pci connection state
 *
 * This function is called after a PCI bus error affecting
 * this device has been detected.
 */
static pci_ers_result_t igbvf_io_error_detected(struct pci_dev *pdev,
                                                pci_channel_state_t state)
{
	struct net_device *netdev = pci_get_drvdata(pdev);
	struct igbvf_adapter *adapter = netdev_priv(netdev);

	netif_device_detach(netdev);

	if (state == pci_channel_io_perm_failure)
		return PCI_ERS_RESULT_DISCONNECT;

	if (netif_running(netdev))
		igbvf_down(adapter);
	pci_disable_device(pdev);

	/* Request a slot slot reset. */
	return PCI_ERS_RESULT_NEED_RESET;
}

/**
 * igbvf_io_slot_reset - called after the pci bus has been reset.
 * @pdev: Pointer to PCI device
 *
 * Restart the card from scratch, as if from a cold-boot. Implementation
 * resembles the first-half of the igbvf_resume routine.
 */
static pci_ers_result_t igbvf_io_slot_reset(struct pci_dev *pdev)
{
	struct net_device *netdev = pci_get_drvdata(pdev);
	struct igbvf_adapter *adapter = netdev_priv(netdev);

	if (pci_enable_device_mem(pdev)) {
		dev_err(&pdev->dev,
			"Cannot re-enable PCI device after reset.\n");
		return PCI_ERS_RESULT_DISCONNECT;
	}
	pci_set_master(pdev);

	igbvf_reset(adapter);

	return PCI_ERS_RESULT_RECOVERED;
}

/**
 * igbvf_io_resume - called when traffic can start flowing again.
 * @pdev: Pointer to PCI device
 *
 * This callback is called when the error recovery driver tells us that
 * its OK to resume normal operation. Implementation resembles the
 * second-half of the igbvf_resume routine.
 */
static void igbvf_io_resume(struct pci_dev *pdev)
{
	struct net_device *netdev = pci_get_drvdata(pdev);
	struct igbvf_adapter *adapter = netdev_priv(netdev);

	if (netif_running(netdev)) {
		if (igbvf_up(adapter)) {
			dev_err(&pdev->dev,
				"can't bring device back up after reset\n");
			return;
		}
	}

	netif_device_attach(netdev);
}

static void igbvf_print_device_info(struct igbvf_adapter *adapter)
{
	struct e1000_hw *hw = &adapter->hw;
	struct net_device *netdev = adapter->netdev;
	struct pci_dev *pdev = adapter->pdev;

	if (hw->mac.type == e1000_vfadapt_i350)
		dev_info(&pdev->dev, "Intel(R) I350 Virtual Function\n");
	else
		dev_info(&pdev->dev, "Intel(R) 82576 Virtual Function\n");
	dev_info(&pdev->dev, "Address: %pM\n", netdev->dev_addr);
}

static int igbvf_set_features(struct net_device *netdev,
	netdev_features_t features)
{
	struct igbvf_adapter *adapter = netdev_priv(netdev);

	if (features & NETIF_F_RXCSUM)
		adapter->flags &= ~IGBVF_FLAG_RX_CSUM_DISABLED;
	else
		adapter->flags |= IGBVF_FLAG_RX_CSUM_DISABLED;

	return 0;
}

static const struct net_device_ops igbvf_netdev_ops = {
	.ndo_open                       = igbvf_open,
	.ndo_stop                       = igbvf_close,
	.ndo_start_xmit                 = igbvf_xmit_frame,
	.ndo_get_stats                  = igbvf_get_stats,
	.ndo_set_rx_mode		= igbvf_set_multi,
	.ndo_set_mac_address            = igbvf_set_mac,
	.ndo_change_mtu                 = igbvf_change_mtu,
	.ndo_do_ioctl                   = igbvf_ioctl,
	.ndo_tx_timeout                 = igbvf_tx_timeout,
	.ndo_vlan_rx_add_vid            = igbvf_vlan_rx_add_vid,
	.ndo_vlan_rx_kill_vid           = igbvf_vlan_rx_kill_vid,
#ifdef CONFIG_NET_POLL_CONTROLLER
	.ndo_poll_controller            = igbvf_netpoll,
#endif
	.ndo_set_features               = igbvf_set_features,
};

/**
 * igbvf_probe - Device Initialization Routine
 * @pdev: PCI device information struct
 * @ent: entry in igbvf_pci_tbl
 *
 * Returns 0 on success, negative on failure
 *
 * igbvf_probe initializes an adapter identified by a pci_dev structure.
 * The OS initialization, configuring of the adapter private structure,
 * and a hardware reset occur.
 **/
static int __devinit igbvf_probe(struct pci_dev *pdev,
                                 const struct pci_device_id *ent)
{
	struct net_device *netdev;
	struct igbvf_adapter *adapter;
	struct e1000_hw *hw;
	const struct igbvf_info *ei = igbvf_info_tbl[ent->driver_data];

	static int cards_found;
	int err, pci_using_dac;

	err = pci_enable_device_mem(pdev);
	if (err)
		return err;

	pci_using_dac = 0;
	err = dma_set_mask(&pdev->dev, DMA_BIT_MASK(64));
	if (!err) {
		err = dma_set_coherent_mask(&pdev->dev, DMA_BIT_MASK(64));
		if (!err)
			pci_using_dac = 1;
	} else {
		err = dma_set_mask(&pdev->dev, DMA_BIT_MASK(32));
		if (err) {
			err = dma_set_coherent_mask(&pdev->dev,
						    DMA_BIT_MASK(32));
			if (err) {
				dev_err(&pdev->dev, "No usable DMA "
				        "configuration, aborting\n");
				goto err_dma;
			}
		}
	}

	err = pci_request_regions(pdev, igbvf_driver_name);
	if (err)
		goto err_pci_reg;

	pci_set_master(pdev);

	err = -ENOMEM;
	netdev = alloc_etherdev(sizeof(struct igbvf_adapter));
	if (!netdev)
		goto err_alloc_etherdev;

	SET_NETDEV_DEV(netdev, &pdev->dev);

	pci_set_drvdata(pdev, netdev);
	adapter = netdev_priv(netdev);
	hw = &adapter->hw;
	adapter->netdev = netdev;
	adapter->pdev = pdev;
	adapter->ei = ei;
	adapter->pba = ei->pba;
	adapter->flags = ei->flags;
	adapter->hw.back = adapter;
	adapter->hw.mac.type = ei->mac;
	adapter->msg_enable = (1 << NETIF_MSG_DRV | NETIF_MSG_PROBE) - 1;

	/* PCI config space info */

	hw->vendor_id = pdev->vendor;
	hw->device_id = pdev->device;
	hw->subsystem_vendor_id = pdev->subsystem_vendor;
	hw->subsystem_device_id = pdev->subsystem_device;
	hw->revision_id = pdev->revision;

	err = -EIO;
	adapter->hw.hw_addr = ioremap(pci_resource_start(pdev, 0),
	                              pci_resource_len(pdev, 0));

	if (!adapter->hw.hw_addr)
		goto err_ioremap;

	if (ei->get_variants) {
		err = ei->get_variants(adapter);
		if (err)
			goto err_ioremap;
	}

	/* setup adapter struct */
	err = igbvf_sw_init(adapter);
	if (err)
		goto err_sw_init;

	/* construct the net_device struct */
	netdev->netdev_ops = &igbvf_netdev_ops;

	igbvf_set_ethtool_ops(netdev);
	netdev->watchdog_timeo = 5 * HZ;
	strncpy(netdev->name, pci_name(pdev), sizeof(netdev->name) - 1);

	adapter->bd_number = cards_found++;

	netdev->hw_features = NETIF_F_SG |
	                   NETIF_F_IP_CSUM |
			   NETIF_F_IPV6_CSUM |
			   NETIF_F_TSO |
			   NETIF_F_TSO6 |
			   NETIF_F_RXCSUM;

	netdev->features = netdev->hw_features |
	                   NETIF_F_HW_VLAN_TX |
	                   NETIF_F_HW_VLAN_RX |
	                   NETIF_F_HW_VLAN_FILTER;

	if (pci_using_dac)
		netdev->features |= NETIF_F_HIGHDMA;

	netdev->vlan_features |= NETIF_F_TSO;
	netdev->vlan_features |= NETIF_F_TSO6;
	netdev->vlan_features |= NETIF_F_IP_CSUM;
	netdev->vlan_features |= NETIF_F_IPV6_CSUM;
	netdev->vlan_features |= NETIF_F_SG;

	/*reset the controller to put the device in a known good state */
	err = hw->mac.ops.reset_hw(hw);
	if (err) {
		dev_info(&pdev->dev,
			 "PF still in reset state, assigning new address."
			 " Is the PF interface up?\n");
		dev_hw_addr_random(adapter->netdev, hw->mac.addr);
	} else {
		err = hw->mac.ops.read_mac_addr(hw);
		if (err) {
			dev_err(&pdev->dev, "Error reading MAC address\n");
			goto err_hw_init;
		}
	}

	memcpy(netdev->dev_addr, adapter->hw.mac.addr, netdev->addr_len);
	memcpy(netdev->perm_addr, adapter->hw.mac.addr, netdev->addr_len);

	if (!is_valid_ether_addr(netdev->perm_addr)) {
		dev_err(&pdev->dev, "Invalid MAC Address: %pM\n",
		        netdev->dev_addr);
		err = -EIO;
		goto err_hw_init;
	}

	setup_timer(&adapter->watchdog_timer, &igbvf_watchdog,
	            (unsigned long) adapter);

	INIT_WORK(&adapter->reset_task, igbvf_reset_task);
	INIT_WORK(&adapter->watchdog_task, igbvf_watchdog_task);

	/* ring size defaults */
	adapter->rx_ring->count = 1024;
	adapter->tx_ring->count = 1024;

	/* reset the hardware with the new settings */
	igbvf_reset(adapter);

	strcpy(netdev->name, "eth%d");
	err = register_netdev(netdev);
	if (err)
		goto err_hw_init;

	/* tell the stack to leave us alone until igbvf_open() is called */
	netif_carrier_off(netdev);
	netif_stop_queue(netdev);

	igbvf_print_device_info(adapter);

	igbvf_initialize_last_counter_stats(adapter);

	return 0;

err_hw_init:
	kfree(adapter->tx_ring);
	kfree(adapter->rx_ring);
err_sw_init:
	igbvf_reset_interrupt_capability(adapter);
	iounmap(adapter->hw.hw_addr);
err_ioremap:
	free_netdev(netdev);
err_alloc_etherdev:
	pci_release_regions(pdev);
err_pci_reg:
err_dma:
	pci_disable_device(pdev);
	return err;
}

/**
 * igbvf_remove - Device Removal Routine
 * @pdev: PCI device information struct
 *
 * igbvf_remove is called by the PCI subsystem to alert the driver
 * that it should release a PCI device.  The could be caused by a
 * Hot-Plug event, or because the driver is going to be removed from
 * memory.
 **/
static void __devexit igbvf_remove(struct pci_dev *pdev)
{
	struct net_device *netdev = pci_get_drvdata(pdev);
	struct igbvf_adapter *adapter = netdev_priv(netdev);
	struct e1000_hw *hw = &adapter->hw;

	/*
	 * The watchdog timer may be rescheduled, so explicitly
	 * disable it from being rescheduled.
	 */
	set_bit(__IGBVF_DOWN, &adapter->state);
	del_timer_sync(&adapter->watchdog_timer);

	cancel_work_sync(&adapter->reset_task);
	cancel_work_sync(&adapter->watchdog_task);

	unregister_netdev(netdev);

	igbvf_reset_interrupt_capability(adapter);

	/*
	 * it is important to delete the napi struct prior to freeing the
	 * rx ring so that you do not end up with null pointer refs
	 */
	netif_napi_del(&adapter->rx_ring->napi);
	kfree(adapter->tx_ring);
	kfree(adapter->rx_ring);

	iounmap(hw->hw_addr);
	if (hw->flash_address)
		iounmap(hw->flash_address);
	pci_release_regions(pdev);

	free_netdev(netdev);

	pci_disable_device(pdev);
}

/* PCI Error Recovery (ERS) */
static struct pci_error_handlers igbvf_err_handler = {
	.error_detected = igbvf_io_error_detected,
	.slot_reset = igbvf_io_slot_reset,
	.resume = igbvf_io_resume,
};

static DEFINE_PCI_DEVICE_TABLE(igbvf_pci_tbl) = {
	{ PCI_VDEVICE(INTEL, E1000_DEV_ID_82576_VF), board_vf },
	{ PCI_VDEVICE(INTEL, E1000_DEV_ID_I350_VF), board_i350_vf },
	{ } /* terminate list */
};
MODULE_DEVICE_TABLE(pci, igbvf_pci_tbl);

/* PCI Device API Driver */
static struct pci_driver igbvf_driver = {
	.name     = igbvf_driver_name,
	.id_table = igbvf_pci_tbl,
	.probe    = igbvf_probe,
	.remove   = __devexit_p(igbvf_remove),
#ifdef CONFIG_PM
	/* Power Management Hooks */
	.suspend  = igbvf_suspend,
	.resume   = igbvf_resume,
#endif
	.shutdown = igbvf_shutdown,
	.err_handler = &igbvf_err_handler
};

/**
 * igbvf_init_module - Driver Registration Routine
 *
 * igbvf_init_module is the first routine called when the driver is
 * loaded. All it does is register with the PCI subsystem.
 **/
static int __init igbvf_init_module(void)
{
	int ret;
	pr_info("%s - version %s\n", igbvf_driver_string, igbvf_driver_version);
	pr_info("%s\n", igbvf_copyright);

	ret = pci_register_driver(&igbvf_driver);

	return ret;
}
module_init(igbvf_init_module);

/**
 * igbvf_exit_module - Driver Exit Cleanup Routine
 *
 * igbvf_exit_module is called just before the driver is removed
 * from memory.
 **/
static void __exit igbvf_exit_module(void)
{
	pci_unregister_driver(&igbvf_driver);
}
module_exit(igbvf_exit_module);


MODULE_AUTHOR("Intel Corporation, <e1000-devel@lists.sourceforge.net>");
MODULE_DESCRIPTION("Intel(R) Gigabit Virtual Function Network Driver");
MODULE_LICENSE("GPL");
MODULE_VERSION(DRV_VERSION);

/* netdev.c */<|MERGE_RESOLUTION|>--- conflicted
+++ resolved
@@ -1194,14 +1194,6 @@
 	struct igbvf_adapter *adapter = netdev_priv(netdev);
 	struct e1000_hw *hw = &adapter->hw;
 
-<<<<<<< HEAD
-	igbvf_irq_disable(adapter);
-
-	if (!test_bit(__IGBVF_DOWN, &adapter->state))
-		igbvf_irq_enable(adapter);
-
-=======
->>>>>>> e2920638
 	if (hw->mac.ops.set_vfta(hw, vid, false)) {
 		dev_err(&adapter->pdev->dev,
 		        "Failed to remove vlan id %d\n", vid);
